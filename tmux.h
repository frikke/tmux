--- conflicted
+++ resolved
@@ -27,15 +27,12 @@
 #include <stdio.h>
 #include <termios.h>
 
-<<<<<<< HEAD
 #ifdef HAVE_UTEMPTER
 #include <utempter.h>
 #endif
 
 #include "compat.h"
-=======
 #include "tmux-protocol.h"
->>>>>>> 63aa9686
 #include "xmalloc.h"
 
 extern char   **environ;
