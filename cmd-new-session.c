--- conflicted
+++ resolved
@@ -121,12 +121,7 @@
 	/* Get the new session working directory. */
 	if (args_has(args, 'c')) {
 		ft = format_create();
-<<<<<<< HEAD
-		format_client(ft, c);
-=======
-		format_defaults(ft, cmd_find_client(cmdq, NULL, 1), NULL, NULL,
-		    NULL);
->>>>>>> dc2adc6b
+		format_defaults(ft, c, NULL, NULL, NULL);
 		cp = format_expand(ft, args_get(args, 'c'));
 		format_free(ft);
 
@@ -143,11 +138,6 @@
 		cwd = fd;
 	} else if (c != NULL && c->session == NULL)
 		cwd = c->cwd;
-<<<<<<< HEAD
-=======
-	else if ((c0 = cmd_find_client(cmdq, NULL, 1)) != NULL)
-		cwd = c0->session->cwd;
->>>>>>> dc2adc6b
 	else {
 		fd = open(".", O_RDONLY);
 		cwd = fd;
@@ -296,13 +286,7 @@
 			template = NEW_SESSION_TEMPLATE;
 
 		ft = format_create();
-<<<<<<< HEAD
-		format_client(ft, c);
-		format_session(ft, s);
-=======
-		format_defaults(ft, cmd_find_client(cmdq, NULL, 1), s, NULL,
-		    NULL);
->>>>>>> dc2adc6b
+		format_defaults(ft, c, s, NULL, NULL);
 
 		cp = format_expand(ft, template);
 		cmdq_print(cmdq, "%s", cp);
