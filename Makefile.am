# $Id$

# Obvious program stuff.
bin_PROGRAMS = tmux
CLEANFILES = tmux.1.mdoc tmux.1.man

# Distribution tarball options.
EXTRA_DIST = \
	CHANGES FAQ README TODO examples compat \
	array.h compat.h tmux.h osdep-*.c mdoc2man.awk tmux.1
dist-hook:
	grep "^#found_debug=" configure
	find $(distdir) -name .svn -type d|xargs rm -Rf

# Preprocessor flags.
CPPFLAGS += @XOPEN_DEFINES@ -DTMUX_CONF="\"$(sysconfdir)/tmux.conf\""

# glibc as usual does things ass-backwards and hides useful things by default,
# so everyone has to add this.
if IS_GLIBC
CFLAGS += -D_GNU_SOURCE
endif

# Set flags for gcc. gcc4 whines abouts silly stuff so it needs slightly
# different flags.
if IS_GCC
CFLAGS += -std=gnu99
if IS_DEBUG
CFLAGS += -O0 -g
CFLAGS += -Wno-long-long -Wall -W -Wnested-externs -Wformat=2
CFLAGS += -Wmissing-prototypes -Wstrict-prototypes -Wmissing-declarations
CFLAGS += -Wwrite-strings -Wshadow -Wpointer-arith -Wsign-compare
CFLAGS += -Wundef -Wbad-function-cast -Winline -Wcast-align
CFLAGS += -Wdeclaration-after-statement
CPPFLAGS += -DDEBUG
else
CFLAGS += -O2
endif
if IS_GCC4
CPPFLAGS += -iquote. -I/usr/local/include
if IS_DEBUG
CFLAGS += -Wno-pointer-sign
endif
else
CPPFLAGS += -I. -I- -I/usr/local/include
endif
endif

# Set flags for Solaris.
if IS_SUNOS
CPPFLAGS += -D_XPG4_2 -D__EXTENSIONS__ -D_POSIX_PTHREAD_SEMANTICS
endif

# Set flags for Sun CC.
if IS_SUNCC
CFLAGS += -erroff=E_EMPTY_DECLARATION
endif

# List of sources.
dist_tmux_SOURCES = \
	arguments.c \
	attributes.c \
	cfg.c \
	client.c \
	clock.c \
	cmd-attach-session.c \
	cmd-bind-key.c \
	cmd-break-pane.c \
	cmd-capture-pane.c \
	cmd-choose-buffer.c \
	cmd-choose-client.c \
	cmd-choose-list.c \
	cmd-choose-tree.c \
	cmd-clear-history.c \
	cmd-clock-mode.c \
	cmd-command-prompt.c \
	cmd-confirm-before.c \
	cmd-copy-mode.c \
	cmd-delete-buffer.c \
	cmd-detach-client.c \
	cmd-display-message.c \
	cmd-display-panes.c \
	cmd-find-window.c \
	cmd-has-session.c \
	cmd-if-shell.c \
	cmd-join-pane.c \
	cmd-kill-pane.c \
	cmd-kill-server.c \
	cmd-kill-session.c \
	cmd-kill-window.c \
	cmd-link-window.c \
	cmd-list-buffers.c \
	cmd-list-clients.c \
	cmd-list-commands.c \
	cmd-list-keys.c \
	cmd-list-panes.c \
	cmd-list-sessions.c \
	cmd-list-windows.c \
	cmd-list.c \
	cmd-load-buffer.c \
	cmd-lock-server.c \
	cmd-move-window.c \
	cmd-new-session.c \
	cmd-new-window.c \
	cmd-paste-buffer.c \
	cmd-pipe-pane.c \
	cmd-queue.c \
	cmd-refresh-client.c \
	cmd-rename-session.c \
	cmd-rename-window.c \
	cmd-resize-pane.c \
	cmd-respawn-pane.c \
	cmd-respawn-window.c \
	cmd-rotate-window.c \
	cmd-run-shell.c \
	cmd-save-buffer.c \
	cmd-select-layout.c \
	cmd-select-pane.c \
	cmd-select-window.c \
	cmd-send-keys.c \
	cmd-server-info.c \
	cmd-set-buffer.c \
	cmd-set-environment.c \
	cmd-set-option.c \
	cmd-show-environment.c \
	cmd-show-messages.c \
	cmd-show-options.c \
	cmd-source-file.c \
	cmd-split-window.c \
	cmd-start-server.c \
	cmd-string.c \
	cmd-suspend-client.c \
	cmd-swap-pane.c \
	cmd-swap-window.c \
	cmd-switch-client.c \
	cmd-unbind-key.c \
	cmd-unlink-window.c \
	cmd-wait-for.c \
	cmd.c \
	colour.c \
	control.c \
	control-notify.c \
	environ.c \
	format.c \
	grid-cell.c \
	grid-view.c \
	grid.c \
	input-keys.c \
	input.c \
	job.c \
	key-bindings.c \
	key-string.c \
	layout-custom.c \
	layout-set.c \
	layout.c \
	log.c \
	mode-key.c \
	names.c \
	notify.c \
	options-table.c \
	options.c \
	paste.c \
	resize.c \
	screen-redraw.c \
	screen-write.c \
	screen.c \
	server-client.c \
	server-fn.c \
	server-window.c \
	server.c \
	session.c \
	signal.c \
	status.c \
	tmux.c \
	tty-acs.c \
	tty-keys.c \
	tty-term.c \
	tty.c \
	utf8.c \
	window-choose.c \
	window-clock.c \
	window-copy.c \
	window.c \
	xmalloc.c \
	xterm-keys.c
nodist_tmux_SOURCES = osdep-@PLATFORM@.c

# Pile in all the compat/ stuff that is needed.
if NO_FORKPTY
nodist_tmux_SOURCES += compat/forkpty-@PLATFORM@.c
endif
if NO_IMSG
nodist_tmux_SOURCES += compat/imsg.c compat/imsg-buffer.c
endif
if NO_CLOSEFROM
nodist_tmux_SOURCES += compat/closefrom.c
endif
if NO_DAEMON
nodist_tmux_SOURCES += compat/daemon.c
endif
if NO_SETENV
nodist_tmux_SOURCES += compat/setenv.c
endif
if NO_STRLCAT
nodist_tmux_SOURCES += compat/strlcat.c
endif
if NO_STRLCPY
nodist_tmux_SOURCES += compat/strlcpy.c
endif
if NO_ASPRINTF
nodist_tmux_SOURCES += compat/asprintf.c
endif
if NO_FGETLN
nodist_tmux_SOURCES += compat/fgetln.c
endif
if NO_GETOPT
nodist_tmux_SOURCES += compat/getopt.c
endif
if NO_STRCASESTR
nodist_tmux_SOURCES += compat/strcasestr.c
endif
if NO_STRSEP
nodist_tmux_SOURCES += compat/strsep.c
endif
if NO_VIS
nodist_tmux_SOURCES += compat/vis.c compat/unvis.c
endif
if NO_STRTONUM
nodist_tmux_SOURCES += compat/strtonum.c
endif
if NO_B64_NTOP
nodist_tmux_SOURCES += compat/b64_ntop.c
endif
if NO_CFMAKERAW
nodist_tmux_SOURCES += compat/cfmakeraw.c
endif

# Install tmux.1 in the right format.
install-exec-hook:
	if test x@MANFORMAT@ = xmdoc; then \
<<<<<<< HEAD
		cp tmux.1 tmux.1.mdoc; \
	else \
		$(AWK) -fmdoc2man.awk <tmux.1 >tmux.1.man; \
=======
		sed -e "s|@SYSCONFDIR@|$(sysconfdir)|g" $(srcdir)/tmux.1.in \
		>$(srcdir)/tmux.1; \
	else \
		sed -e "s|@SYSCONFDIR@|$(sysconfdir)|g" $(srcdir)/tmux.1.in| \
		$(AWK) -fmdoc2man.awk >$(srcdir)/tmux.1; \
>>>>>>> fce09566
	fi
	$(MKDIR_P) $(DESTDIR)$(mandir)/man1
	$(INSTALL_DATA) tmux.1.@MANFORMAT@ $(DESTDIR)$(mandir)/man1/tmux.1

# Update SF web site.
upload-index.html: update-index.html
	scp www/index.html www/main.css www/images/*.png \
		${USER},tmux@web.sf.net:/home/groups/t/tm/tmux/htdocs
	rm -f www/index.html www/images/small-*

update-index.html:
	(cd www/images && \
		rm -f small-* && \
		for i in *.png; do \
			convert "$$i" -resize 200x150 "small-$$i"; \
		done \
	)
	sed "s/%%VERSION%%/${VERSION}/g" www/index.html.in >www/index.html<|MERGE_RESOLUTION|>--- conflicted
+++ resolved
@@ -238,20 +238,15 @@
 # Install tmux.1 in the right format.
 install-exec-hook:
 	if test x@MANFORMAT@ = xmdoc; then \
-<<<<<<< HEAD
-		cp tmux.1 tmux.1.mdoc; \
+		sed -e "s|@SYSCONFDIR@|$(sysconfdir)|g" $(srcdir)/tmux.1 \
+			>$(srcdir)/tmux.1.mdoc; \
 	else \
-		$(AWK) -fmdoc2man.awk <tmux.1 >tmux.1.man; \
-=======
-		sed -e "s|@SYSCONFDIR@|$(sysconfdir)|g" $(srcdir)/tmux.1.in \
-		>$(srcdir)/tmux.1; \
-	else \
-		sed -e "s|@SYSCONFDIR@|$(sysconfdir)|g" $(srcdir)/tmux.1.in| \
-		$(AWK) -fmdoc2man.awk >$(srcdir)/tmux.1; \
->>>>>>> fce09566
+		sed -e "s|@SYSCONFDIR@|$(sysconfdir)|g" $(srcdir)/tmux.1| \
+			$(AWK) -fmdoc2man.awk >$(srcdir)/tmux.1.man; \
 	fi
 	$(MKDIR_P) $(DESTDIR)$(mandir)/man1
-	$(INSTALL_DATA) tmux.1.@MANFORMAT@ $(DESTDIR)$(mandir)/man1/tmux.1
+	$(INSTALL_DATA) $(srcdir)/tmux.1.@MANFORMAT@ \
+		$(DESTDIR)$(mandir)/man1/tmux.1
 
 # Update SF web site.
 upload-index.html: update-index.html
