--- conflicted
+++ resolved
@@ -53,11 +53,7 @@
 	u_int				 idx;
 	int				 utf8flag;
 
-<<<<<<< HEAD
 	if (c == NULL) {
-=======
-	if ((c = cmd_find_client(cmdq, NULL, 1)) == NULL) {
->>>>>>> dc2adc6b
 		cmdq_error(cmdq, "no client available");
 		return (CMD_RETURN_ERROR);
 	}
