/* $OpenBSD$ */

/*
 * Copyright (c) 2009 Tiago Cunha <me@tiagocunha.org>
 *
 * Permission to use, copy, modify, and distribute this software for any
 * purpose with or without fee is hereby granted, provided that the above
 * copyright notice and this permission notice appear in all copies.
 *
 * THE SOFTWARE IS PROVIDED "AS IS" AND THE AUTHOR DISCLAIMS ALL WARRANTIES
 * WITH REGARD TO THIS SOFTWARE INCLUDING ALL IMPLIED WARRANTIES OF
 * MERCHANTABILITY AND FITNESS. IN NO EVENT SHALL THE AUTHOR BE LIABLE FOR
 * ANY SPECIAL, DIRECT, INDIRECT, OR CONSEQUENTIAL DAMAGES OR ANY DAMAGES
 * WHATSOEVER RESULTING FROM LOSS OF MIND, USE, DATA OR PROFITS, WHETHER
 * IN AN ACTION OF CONTRACT, NEGLIGENCE OR OTHER TORTIOUS ACTION, ARISING
 * OUT OF OR IN CONNECTION WITH THE USE OR PERFORMANCE OF THIS SOFTWARE.
 */

#include <sys/types.h>

#include <stdlib.h>
#include <time.h>

#include "tmux.h"

/*
 * Displays a message in the status line.
 */

#define DISPLAY_MESSAGE_TEMPLATE			\
	"[#{session_name}] #{window_index}:"		\
	"#{window_name}, current pane #{pane_index} "	\
	"- (%H:%M %d-%b-%y)"

enum cmd_retval	 cmd_display_message_exec(struct cmd *, struct cmd_q *);

const struct cmd_entry cmd_display_message_entry = {
	"display-message", "display",
	"c:pt:F:", 0, 1,
	"[-p] [-c target-client] [-F format] " CMD_TARGET_PANE_USAGE
	" [message]",
	CMD_PREP_CLIENT_C|CMD_PREP_PANE_T,
	cmd_display_message_exec
};

enum cmd_retval
cmd_display_message_exec(struct cmd *self, struct cmd_q *cmdq)
{
	struct args		*args = self->args;
	struct client		*c = cmdq->state.c;
	struct session		*s = cmdq->state.tflag.s;
	struct winlink		*wl = cmdq->state.tflag.wl;
	struct window_pane	*wp = cmdq->state.tflag.wp;
	const char		*template;
	char			*msg;
	struct format_tree	*ft;
	char			 out[BUFSIZ];
	time_t			 t;
	size_t			 len;

	if (args_has(args, 'F') && args->argc != 0) {
		cmdq_error(cmdq, "only one of -F or argument must be given");
		return (CMD_RETURN_ERROR);
	}

<<<<<<< HEAD
=======
	if (args_has(args, 'c')) {
		c = cmd_find_client(cmdq, args_get(args, 'c'), 0);
		if (c == NULL)
			return (CMD_RETURN_ERROR);
	} else {
		c = cmd_find_client(cmdq, NULL, 1);
		if (c == NULL && !args_has(self->args, 'p')) {
			cmdq_error(cmdq, "no client available");
			return (CMD_RETURN_ERROR);
		}
	}

>>>>>>> dc2adc6b
	template = args_get(args, 'F');
	if (args->argc != 0)
		template = args->argv[0];
	if (template == NULL)
		template = DISPLAY_MESSAGE_TEMPLATE;

	ft = format_create();
	format_defaults(ft, c, s, wl, wp);

	t = time(NULL);
	len = strftime(out, sizeof out, template, localtime(&t));
	out[len] = '\0';

	msg = format_expand(ft, out);
	if (args_has(self->args, 'p'))
		cmdq_print(cmdq, "%s", msg);
	else
		status_message_set(c, "%s", msg);
	free(msg);
	format_free(ft);

	return (CMD_RETURN_NORMAL);
}<|MERGE_RESOLUTION|>--- conflicted
+++ resolved
@@ -63,21 +63,6 @@
 		return (CMD_RETURN_ERROR);
 	}
 
-<<<<<<< HEAD
-=======
-	if (args_has(args, 'c')) {
-		c = cmd_find_client(cmdq, args_get(args, 'c'), 0);
-		if (c == NULL)
-			return (CMD_RETURN_ERROR);
-	} else {
-		c = cmd_find_client(cmdq, NULL, 1);
-		if (c == NULL && !args_has(self->args, 'p')) {
-			cmdq_error(cmdq, "no client available");
-			return (CMD_RETURN_ERROR);
-		}
-	}
-
->>>>>>> dc2adc6b
 	template = args_get(args, 'F');
 	if (args->argc != 0)
 		template = args->argv[0];
