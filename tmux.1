.\" $OpenBSD$
.\"
.\" Copyright (c) 2007 Nicholas Marriott <nicholas.marriott@gmail.com>
.\"
.\" Permission to use, copy, modify, and distribute this software for any
.\" purpose with or without fee is hereby granted, provided that the above
.\" copyright notice and this permission notice appear in all copies.
.\"
.\" THE SOFTWARE IS PROVIDED "AS IS" AND THE AUTHOR DISCLAIMS ALL WARRANTIES
.\" WITH REGARD TO THIS SOFTWARE INCLUDING ALL IMPLIED WARRANTIES OF
.\" MERCHANTABILITY AND FITNESS. IN NO EVENT SHALL THE AUTHOR BE LIABLE FOR
.\" ANY SPECIAL, DIRECT, INDIRECT, OR CONSEQUENTIAL DAMAGES OR ANY DAMAGES
.\" WHATSOEVER RESULTING FROM LOSS OF MIND, USE, DATA OR PROFITS, WHETHER
.\" IN AN ACTION OF CONTRACT, NEGLIGENCE OR OTHER TORTIOUS ACTION, ARISING
.\" OUT OF OR IN CONNECTION WITH THE USE OR PERFORMANCE OF THIS SOFTWARE.
.\"
.Dd $Mdocdate: March 25 2013 $
.Dt TMUX 1
.Os
.Sh NAME
.Nm tmux
.Nd terminal multiplexer
.Sh SYNOPSIS
.Nm tmux
.Bk -words
.Op Fl 2CluvV
.Op Fl c Ar shell-command
.Op Fl f Ar file
.Op Fl L Ar socket-name
.Op Fl S Ar socket-path
.Op Ar command Op Ar flags
.Ek
.Sh DESCRIPTION
.Nm
is a terminal multiplexer:
it enables a number of terminals to be created, accessed, and
controlled from a single screen.
.Nm
may be detached from a screen
and continue running in the background,
then later reattached.
.Pp
When
.Nm
is started it creates a new
.Em session
with a single
.Em window
and displays it on screen.
A status line at the bottom of the screen
shows information on the current session
and is used to enter interactive commands.
.Pp
A session is a single collection of
.Em pseudo terminals
under the management of
.Nm .
Each session has one or more
windows linked to it.
A window occupies the entire screen
and may be split into rectangular panes,
each of which is a separate pseudo terminal
(the
.Xr pty 4
manual page documents the technical details of pseudo terminals).
Any number of
.Nm
instances may connect to the same session,
and any number of windows may be present in the same session.
Once all sessions are killed,
.Nm
exits.
.Pp
Each session is persistent and will survive accidental disconnection
(such as
.Xr ssh 1
connection timeout) or intentional detaching (with the
.Ql C-b d
key strokes).
.Nm
may be reattached using:
.Pp
.Dl $ tmux attach
.Pp
In
.Nm ,
a session is displayed on screen by a
.Em client
and all sessions are managed by a single
.Em server .
The server and each client are separate processes which communicate through a
socket in
.Pa /tmp .
.Pp
The options are as follows:
.Bl -tag -width "XXXXXXXXXXXX"
.It Fl 2
Force
.Nm
to assume the terminal supports 256 colours.
.It Fl C
Start in control mode (see the
.Sx CONTROL MODE
section).
Given twice
.Xo ( Fl CC ) Xc
disables echo.
.It Fl c Ar shell-command
Execute
.Ar shell-command
using the default shell.
If necessary, the
.Nm
server will be started to retrieve the
.Ic default-shell
option.
This option is for compatibility with
.Xr sh 1
when
.Nm
is used as a login shell.
.It Fl f Ar file
Specify an alternative configuration file.
By default,
.Nm
loads the system configuration file from
.Pa @SYSCONFDIR@/tmux.conf ,
if present, then looks for a user configuration file at
.Pa ~/.tmux.conf .
.Pp
The configuration file is a set of
.Nm
commands which are executed in sequence when the server is first started.
.Nm
loads configuration files once when the server process has started.
The
.Ic source-file
command may be used to load a file later.
.Pp
.Nm
shows any error messages from commands in configuration files in the first
session created, and continues to process the rest of the configuration file.
.It Fl L Ar socket-name
.Nm
stores the server socket in a directory under
.Ev TMUX_TMPDIR
or
.Pa /tmp
if it is unset.
The default socket is named
.Em default .
This option allows a different socket name to be specified, allowing several
independent
.Nm
servers to be run.
Unlike
.Fl S
a full path is not necessary: the sockets are all created in the same
directory.
.Pp
If the socket is accidentally removed, the
.Dv SIGUSR1
signal may be sent to the
.Nm
server process to recreate it (note that this will fail if any parent
directories are missing).
.It Fl l
Behave as a login shell.
This flag currently has no effect and is for compatibility with other shells
when using tmux as a login shell.
.It Fl S Ar socket-path
Specify a full alternative path to the server socket.
If
.Fl S
is specified, the default socket directory is not used and any
.Fl L
flag is ignored.
.It Fl u
When starting,
.Nm
looks for the
.Ev LC_ALL ,
.Ev LC_CTYPE
and
.Ev LANG
environment variables: if the first found contains
.Ql UTF-8 ,
then the terminal is assumed to support UTF-8.
This is not always correct: the
.Fl u
flag explicitly informs
.Nm
that UTF-8 is supported.
.Pp
Note that
.Nm
itself always accepts UTF-8; this controls whether it will send UTF-8
characters to the terminal it is running (if not, they are replaced by
.Ql _ ) .
.It Fl v
Request verbose logging.
Log messages will be saved into
.Pa tmux-client-PID.log
and
.Pa tmux-server-PID.log
files in the current directory, where
.Em PID
is the PID of the server or client process.
If
.Fl v
is specified twice, an additional
.Pa tmux-out-PID.log
file is generated with a copy of everything
.Nm
writes to the terminal.
.Pp
The
.Dv SIGUSR2
signal may be sent to the
.Nm
server process to toggle logging between on (as if
.Fl v
was given) and off.
.It Fl V
Report the
.Nm
version.
.Pp
.It Ar command Op Ar flags
This specifies one of a set of commands used to control
.Nm ,
as described in the following sections.
If no commands are specified, the
.Ic new-session
command is assumed.
.El
.Sh KEY BINDINGS
.Nm
may be controlled from an attached client by using a key combination of a
prefix key,
.Ql C-b
(Ctrl-b) by default, followed by a command key.
.Pp
The default command key bindings are:
.Pp
.Bl -tag -width "XXXXXXXXXX" -offset indent -compact
.It C-b
Send the prefix key (C-b) through to the application.
.It C-o
Rotate the panes in the current window forwards.
.It C-z
Suspend the
.Nm
client.
.It !
Break the current pane out of the window.
.It \&"
Split the current pane into two, top and bottom.
.It #
List all paste buffers.
.It $
Rename the current session.
.It %
Split the current pane into two, left and right.
.It &
Kill the current window.
.It '
Prompt for a window index to select.
.It \&(
Switch the attached client to the previous session.
.It \&)
Switch the attached client to the next session.
.It ,
Rename the current window.
.It -
Delete the most recently copied buffer of text.
.It .
Prompt for an index to move the current window.
.It 0 to 9
Select windows 0 to 9.
.It :
Enter the
.Nm
command prompt.
.It ;
Move to the previously active pane.
.It =
Choose which buffer to paste interactively from a list.
.It \&?
List all key bindings.
.It D
Choose a client to detach.
.It L
Switch the attached client back to the last session.
.It \&[
Enter copy mode to copy text or view the history.
.It \&]
Paste the most recently copied buffer of text.
.It c
Create a new window.
.It d
Detach the current client.
.It f
Prompt to search for text in open windows.
.It i
Display some information about the current window.
.It l
Move to the previously selected window.
.It n
Change to the next window.
.It o
Select the next pane in the current window.
.It p
Change to the previous window.
.It q
Briefly display pane indexes.
.It r
Force redraw of the attached client.
.It m
Mark the current pane (see
.Ic select-pane
.Fl m ) .
.It M
Clear the marked pane.
.It s
Select a new session for the attached client interactively.
.It t
Show the time.
.It w
Choose the current window interactively.
.It x
Kill the current pane.
.It z
Toggle zoom state of the current pane.
.It {
Swap the current pane with the previous pane.
.It }
Swap the current pane with the next pane.
.It ~
Show previous messages from
.Nm ,
if any.
.It Page Up
Enter copy mode and scroll one page up.
.It Up, Down
.It Left, Right
Change to the pane above, below, to the left, or to the right of the current
pane.
.It M-1 to M-5
Arrange panes in one of the five preset layouts: even-horizontal,
even-vertical, main-horizontal, main-vertical, or tiled.
.It Space
Arrange the current window in the next preset layout.
.It M-n
Move to the next window with a bell or activity marker.
.It M-o
Rotate the panes in the current window backwards.
.It M-p
Move to the previous window with a bell or activity marker.
.It C-Up, C-Down
.It C-Left, C-Right
Resize the current pane in steps of one cell.
.It M-Up, M-Down
.It M-Left, M-Right
Resize the current pane in steps of five cells.
.El
.Pp
Key bindings may be changed with the
.Ic bind-key
and
.Ic unbind-key
commands.
.Sh COMMANDS
This section contains a list of the commands supported by
.Nm .
Most commands accept the optional
.Fl t
(and sometimes
.Fl s )
argument with one of
.Ar target-client ,
.Ar target-session
.Ar target-window ,
or
.Ar target-pane .
These specify the client, session, window or pane which a command should affect.
.Pp
.Ar target-client
should be the name of the client,
typically the
.Xr pty 4
file to which the client is connected, for example either of
.Pa /dev/ttyp1
or
.Pa ttyp1
for the client attached to
.Pa /dev/ttyp1 .
If no client is specified,
.Nm
attempts to work out the client currently in use; if that fails, an error is
reported.
Clients may be listed with the
.Ic list-clients
command.
.Pp
.Ar target-session
is tried as, in order:
.Bl -enum -offset Ds
.It
A session ID prefixed with a $.
.It
An exact name of a session (as listed by the
.Ic list-sessions
command).
.It
The start of a session name, for example
.Ql mysess
would match a session named
.Ql mysession .
.It
An
.Xr fnmatch 3
pattern which is matched against the session name.
.El
.Pp
If the session name is prefixed with an
.Ql = ,
only an exact match is accepted (so
.Ql =mysess
will only match exactly
.Ql mysess ,
not
.Ql mysession ) .
.Pp
If a single session is found, it is used as the target session; multiple matches
produce an error.
If a session is omitted, the current session is used if available; if no
current session is available, the most recently used is chosen.
.Pp
.Ar target-window
(or
.Ar src-window
or
.Ar dst-window )
specifies a window in the form
.Em session Ns \&: Ns Em window .
.Em session
follows the same rules as for
.Ar target-session ,
and
.Em window
is looked for in order as:
.Bl -enum -offset Ds
.It
A special token, listed below.
.It
A window index, for example
.Ql mysession:1
is window 1 in session
.Ql mysession .
.It
A window ID, such as @1.
.It
An exact window name, such as
.Ql mysession:mywindow .
.It
The start of a window name, such as
.Ql mysession:mywin .
.It
As an
.Xr fnmatch 3
pattern matched against the window name.
.El
.Pp
Like sessions, a
.Ql =
prefix will do an exact match only.
An empty window name specifies the next unused index if appropriate (for
example the
.Ic new-window
and
.Ic link-window
commands)
otherwise the current window in
.Em session
is chosen.
.Pp
The following special tokens are available to indicate particular windows.
Each has a single-character alternative form.
.Bl -column "XXXXXXXXXX" "X"
.It Sy "Token" Ta Sy "" Ta Sy "Meaning"
.It Li "{start}" Ta "^" Ta "The lowest-numbered window"
.It Li "{end}" Ta "$" Ta "The highest-numbered window"
.It Li "{last}" Ta "!" Ta "The last (previously current) window"
.It Li "{next}" Ta "+" Ta "The next window by number"
.It Li "{previous}" Ta "-" Ta "The previous window by number"
.El
.Pp
.Ar target-pane
(or
.Ar src-pane
or
.Ar dst-pane )
may be a pane ID or takes a similar form to
.Ar target-window
but with the optional addition of a period followed by a pane index or pane ID,
for example:
.Ql mysession:mywindow.1 .
If the pane index is omitted, the currently active pane in the specified
window is used.
The following special tokens are available for the pane index:
.Bl -column "XXXXXXXXXXXXXX" "X"
.It Sy "Token" Ta Sy "" Ta Sy "Meaning"
.It Li "{last}" Ta "!" Ta "The last (previously active) pane"
.It Li "{next}" Ta "+" Ta "The next pane by number"
.It Li "{previous}" Ta "-" Ta "The previous pane by number"
.It Li "{top}" Ta "" Ta "The top pane"
.It Li "{bottom}" Ta "" Ta "The bottom pane"
.It Li "{left}" Ta "" Ta "The leftmost pane"
.It Li "{right}" Ta "" Ta "The rightmost pane"
.It Li "{top-left}" Ta "" Ta "The top-left pane"
.It Li "{top-right}" Ta "" Ta "The top-right pane"
.It Li "{bottom-left}" Ta "" Ta "The bottom-left pane"
.It Li "{bottom-right}" Ta "" Ta "The bottom-right pane"
.It Li "{up-of}" Ta "" Ta "The pane above the active pane"
.It Li "{down-of}" Ta "" Ta "The pane below the active pane"
.It Li "{left-of}" Ta "" Ta "The pane to the left of the active pane"
.It Li "{right-of}" Ta "" Ta "The pane to the right of the active pane"
.El
.Pp
The tokens
.Ql +
and
.Ql -
may be followed by an offset, for example:
.Bd -literal -offset indent
select-window -t:+2
.Ed
.Pp
In addition,
.Em target-session ,
.Em target-window
or
.Em target-pane
may consist entirely of the token
.Ql {mouse}
(alternative form
.Ql = )
to specify the most recent mouse event
(see the
.Sx MOUSE SUPPORT
section)
or
.Ql {marked}
(alternative form
.Ql ~ )
to specify the marked pane (see
.Ic select-pane
.Fl m ) .
.Pp
Sessions, window and panes are each numbered with a unique ID; session IDs are
prefixed with a
.Ql $ ,
windows with a
.Ql @ ,
and panes with a
.Ql % .
These are unique and are unchanged for the life of the session, window or pane
in the
.Nm
server.
The pane ID is passed to the child process of the pane in the
.Ev TMUX_PANE
environment variable.
IDs may be displayed using the
.Ql session_id ,
.Ql window_id ,
or
.Ql pane_id
formats (see the
.Sx FORMATS
section) and the
.Ic display-message ,
.Ic list-sessions ,
.Ic list-windows
or
.Ic list-panes
commands.
.Pp
.Ar shell-command
arguments are
.Xr sh 1
commands.
This may be a single argument passed to the shell, for example:
.Bd -literal -offset indent
new-window 'vi /etc/passwd'
.Ed
.Pp
Will run:
.Bd -literal -offset indent
/bin/sh -c 'vi /etc/passwd'
.Ed
.Pp
Additionally, the
.Ic new-window ,
.Ic new-session ,
.Ic split-window ,
.Ic respawn-window
and
.Ic respawn-pane
commands allow
.Ar shell-command
to be given as multiple arguments and executed directly (without
.Ql sh -c ) .
This can avoid issues with shell quoting.
For example:
.Bd -literal -offset indent
$ tmux new-window vi /etc/passwd
.Ed
.Pp
Will run
.Xr vi 1
directly without invoking the shell.
.Pp
.Ar command
.Op Ar arguments
refers to a
.Nm
command, passed with the command and arguments separately, for example:
.Bd -literal -offset indent
bind-key F1 set-window-option synchronize-panes on
.Ed
.Pp
Or if using
.Xr sh 1 :
.Bd -literal -offset indent
$ tmux bind-key F1 set-window-option synchronize-panes on
.Ed
.Pp
Multiple commands may be specified together as part of a
.Em command sequence .
Each command should be separated by spaces and a semicolon;
commands are executed sequentially from left to right and
lines ending with a backslash continue on to the next line,
except when escaped by another backslash.
A literal semicolon may be included by escaping it with a backslash (for
example, when specifying a command sequence to
.Ic bind-key ) .
.Pp
Example
.Nm
commands include:
.Bd -literal -offset indent
refresh-client -t/dev/ttyp2

rename-session -tfirst newname

set-window-option -t:0 monitor-activity on

new-window ; split-window -d

bind-key R source-file ~/.tmux.conf \e; \e
	display-message "source-file done"
.Ed
.Pp
Or from
.Xr sh 1 :
.Bd -literal -offset indent
$ tmux kill-window -t :1

$ tmux new-window \e; split-window -d

$ tmux new-session -d 'vi /etc/passwd' \e; split-window -d \e; attach
.Ed
.Sh CLIENTS AND SESSIONS
The
.Nm
server manages clients, sessions, windows and panes.
Clients are attached to sessions to interact with them, either
when they are created with the
.Ic new-session
command, or later with the
.Ic attach-session
command.
Each session has one or more windows
.Em linked
into it.
Windows may be linked to multiple sessions and are made up of one or
more panes,
each of which contains a pseudo terminal.
Commands for creating, linking and otherwise manipulating windows
are covered
in the
.Sx WINDOWS AND PANES
section.
.Pp
The following commands are available to manage clients and sessions:
.Bl -tag -width Ds
.It Xo Ic attach-session
.Op Fl dEr
.Op Fl c Ar working-directory
.Op Fl t Ar target-session
.Xc
.D1 (alias: Ic attach )
If run from outside
.Nm ,
create a new client in the current terminal and attach it to
.Ar target-session .
If used from inside, switch the current client.
If
.Fl d
is specified, any other clients attached to the session are detached.
.Fl r
signifies the client is read-only (only keys bound to the
.Ic detach-client
or
.Ic switch-client
commands have any effect)
.Pp
If no server is started,
.Ic attach-session
will attempt to start it; this will fail unless sessions are created in the
configuration file.
.Pp
The
.Ar target-session
rules for
.Ic attach-session
are slightly adjusted: if
.Nm
needs to select the most recently used session, it will prefer the most
recently used
.Em unattached
session.
.Pp
.Fl c
will set the session working directory (used for new windows) to
.Ar working-directory .
.Pp
If
.Fl E
is used, the
.Ic update-environment
option will not be applied.
.It Xo Ic detach-client
.Op Fl aP
.Op Fl E Ar shell-command
.Op Fl s Ar target-session
.Op Fl t Ar target-client
.Xc
.D1 (alias: Ic detach )
Detach the current client if bound to a key, the client specified with
.Fl t ,
or all clients currently attached to the session specified by
.Fl s .
The
.Fl a
option kills all but the client given with
.Fl t .
If
.Fl P
is given, send SIGHUP to the parent process of the client, typically causing it
to exit.
With
.Fl E ,
run
.Ar shell-command
to replace the client.
.It Ic has-session Op Fl t Ar target-session
.D1 (alias: Ic has )
Report an error and exit with 1 if the specified session does not exist.
If it does exist, exit with 0.
.It Ic kill-server
Kill the
.Nm
server and clients and destroy all sessions.
.It Xo Ic kill-session
.Op Fl aC
.Op Fl t Ar target-session
.Xc
Destroy the given session, closing any windows linked to it and no other
sessions, and detaching all clients attached to it.
If
.Fl a
is given, all sessions but the specified one is killed.
The
.Fl C
flag clears alerts (bell, activity, or silence) in all windows linked to the
session.
.It Xo Ic list-clients
.Op Fl F Ar format
.Op Fl t Ar target-session
.Xc
.D1 (alias: Ic lsc )
List all clients attached to the server.
For the meaning of the
.Fl F
flag, see the
.Sx FORMATS
section.
If
.Ar target-session
is specified, list only clients connected to that session.
.It Xo Ic list-commands
.Op Fl F Ar format
.Xc
.D1 (alias: Ic lscm )
List the syntax of all commands supported by
.Nm .
.It Ic list-sessions Op Fl F Ar format
.D1 (alias: Ic ls )
List all sessions managed by the server.
For the meaning of the
.Fl F
flag, see the
.Sx FORMATS
section.
.It Ic lock-client Op Fl t Ar target-client
.D1 (alias: Ic lockc )
Lock
.Ar target-client ,
see the
.Ic lock-server
command.
.It Ic lock-session Op Fl t Ar target-session
.D1 (alias: Ic locks )
Lock all clients attached to
.Ar target-session .
.It Xo Ic new-session
.Op Fl AdDEP
.Op Fl c Ar start-directory
.Op Fl F Ar format
.Op Fl n Ar window-name
.Op Fl s Ar session-name
.Op Fl t Ar group-name
.Op Fl x Ar width
.Op Fl y Ar height
.Op Ar shell-command
.Xc
.D1 (alias: Ic new )
Create a new session with name
.Ar session-name .
.Pp
The new session is attached to the current terminal unless
.Fl d
is given.
.Ar window-name
and
.Ar shell-command
are the name of and shell command to execute in the initial window.
With
.Fl d ,
the initial size comes from the global
.Ar default-size
option;
.Fl x
and
.Fl y
can be used to specify a different size.
.Ql -
uses the size of the current client if any.
If
.Fl x
or
.Fl y
is given, the
.Ar default-size
option is set for the session.
.Pp
If run from a terminal, any
.Xr termios 4
special characters are saved and used for new windows in the new session.
.Pp
The
.Fl A
flag makes
.Ic new-session
behave like
.Ic attach-session
if
.Ar session-name
already exists; in this case,
.Fl D
behaves like
.Fl d
to
.Ic attach-session .
.Pp
If
.Fl t
is given, it specifies a
.Ic session group .
Sessions in the same group share the same set of windows - new windows are
linked to all sessions in the group and any windows closed removed from all
sessions.
The current and previous window and any session options remain independent and
any session in a group may be killed without affecting the others.
The
.Ar group-name
argument may be:
.Bl -enum -width Ds
.It
the name of an existing group, in which case the new session is added to that
group;
.It
the name of an existing session - the new session is added to the same group
as that session, creating a new group if necessary;
.It
the name for a new group containing only the new session.
.El
.Pp
.Fl n
and
.Ar shell-command
are invalid if
.Fl t
is used.
.Pp
The
.Fl P
option prints information about the new session after it has been created.
By default, it uses the format
.Ql #{session_name}:
but a different format may be specified with
.Fl F .
.Pp
If
.Fl E
is used, the
.Ic update-environment
option will not be applied.
.It Xo Ic refresh-client
<<<<<<< HEAD
.Op Fl cDlLRSU
.Op Fl C Ar XxY
=======
.Op Fl lS
.Op Fl C Ar width,height
>>>>>>> 64699538
.Op Fl t Ar target-client
.Op Ar adjustment
.Xc
.D1 (alias: Ic refresh )
Refresh the current client if bound to a key, or a single client if one is given
with
.Fl t .
If
.Fl S
is specified, only update the client's status line.
.Pp
The
.Fl U ,
.Fl D ,
.Fl L
.Fl R ,
and
.Fl c
flags allow the visible portion of a window which is larger than the client
to be changed.
.Fl U
moves the visible part up by
.Ar adjustment
rows and
.Fl D
down,
.Fl L
left by
.Ar adjustment
columns and
.Fl R
right.
.Fl c
returns to tracking the cursor automatically.
If
.Ar adjustment
is omitted, 1 is used.
Note that the visible position is a property of the client not of the
window, changing the current window in the attached session will reset
it.
.Pp
.Fl C
sets the width and height of a control client.
.Fl l
requests the clipboard from the client using the
.Xr xterm 1
escape sequence and stores it in a new paste buffer.
.It Xo Ic rename-session
.Op Fl t Ar target-session
.Ar new-name
.Xc
.D1 (alias: Ic rename )
Rename the session to
.Ar new-name .
.It Xo Ic show-messages
.Op Fl JT
.Op Fl t Ar target-client
.Xc
.D1 (alias: Ic showmsgs )
Show client messages or server information.
Any messages displayed on the status line are saved in a per-client message
log, up to a maximum of the limit set by the
.Ar message-limit
server option.
With
.Fl t ,
display the log for
.Ar target-client .
.Fl J
and
.Fl T
show debugging information about jobs and terminals.
.It Xo Ic source-file
.Op Fl q
.Ar path
.Xc
.D1 (alias: Ic source )
Execute commands from
.Ar path
(which may be a
.Xr glob 7
pattern).
If
.Fl q
is given, no error will be returned if
.Ar path
does not exist.
.Pp
Within a configuration file, commands may be made conditional by surrounding
them with
.Em %if
and
.Em %endif
lines.
Additional
.Em %elif
and
.Em %else
lines may also be used.
The argument to
.Em %if
and
.Em %elif
is expanded as a format and if it evaluates to false (zero or empty),
subsequent lines are ignored until the next
.Em %elif ,
.Em %else
or
.Em %endif .
For example:
.Bd -literal -offset indent
%if #{==:#{host},myhost}
set -g status-style bg=red
%elif #{==:#{host},myotherhost}
set -g status-style bg=green
%else
set -g status-style bg=blue
%endif
.Ed
.Pp
Will change the status line to red if running on
.Ql myhost ,
green if running on
.Ql myotherhost ,
or blue if running on another host.
.It Ic start-server
.D1 (alias: Ic start )
Start the
.Nm
server, if not already running, without creating any sessions.
.It Xo Ic suspend-client
.Op Fl t Ar target-client
.Xc
.D1 (alias: Ic suspendc )
Suspend a client by sending
.Dv SIGTSTP
(tty stop).
.It Xo Ic switch-client
.Op Fl Elnpr
.Op Fl c Ar target-client
.Op Fl t Ar target-session
.Op Fl T Ar key-table
.Xc
.D1 (alias: Ic switchc )
Switch the current session for client
.Ar target-client
to
.Ar target-session .
If
.Fl l ,
.Fl n
or
.Fl p
is used, the client is moved to the last, next or previous session
respectively.
.Fl r
toggles whether a client is read-only (see the
.Ic attach-session
command).
.Pp
If
.Fl E
is used,
.Ic update-environment
option will not be applied.
.Pp
.Fl T
sets the client's key table; the next key from the client will be interpreted from
.Ar key-table .
This may be used to configure multiple prefix keys, or to bind commands to
sequences of keys.
For example, to make typing
.Ql abc
run the
.Ic list-keys
command:
.Bd -literal -offset indent
bind-key -Ttable2 c list-keys
bind-key -Ttable1 b switch-client -Ttable2
bind-key -Troot   a switch-client -Ttable1
.Ed
.El
.Sh WINDOWS AND PANES
A
.Nm
window may be in one of two modes.
The default permits direct access to the terminal attached to the window.
The other is copy mode, which permits a section of a window or its
history to be copied to a
.Em paste buffer
for later insertion into another window.
This mode is entered with the
.Ic copy-mode
command, bound to
.Ql \&[
by default.
It is also entered when a command that produces output, such as
.Ic list-keys ,
is executed from a key binding.
.Pp
Commands are sent to copy mode using the
.Fl X
flag to the
.Ic send-keys
command.
When a key is pressed, copy mode automatically uses one of two key tables,
depending on the
.Ic mode-keys
option:
.Ic copy-mode
for emacs, or
.Ic copy-mode-vi
for vi.
Key tables may be viewed with the
.Ic list-keys
command.
.Pp
The following commands are supported in copy mode:
.Bl -column "CommandXXXXXXXXXXXXXXXXXXXXXXXXXX" "viXXXXXXXXXX" "emacs" -offset indent
.It Sy "Command" Ta Sy "vi" Ta Sy "emacs"
.It Li "append-selection" Ta "" Ta ""
.It Li "append-selection-and-cancel" Ta "A" Ta ""
.It Li "back-to-indentation" Ta "^" Ta "M-m"
.It Li "begin-selection" Ta "Space" Ta "C-Space"
.It Li "bottom-line" Ta "L" Ta ""
.It Li "cancel" Ta "q" Ta "Escape"
.It Li "clear-selection" Ta "Escape" Ta "C-g"
.It Li "copy-end-of-line" Ta "D" Ta "C-k"
.It Li "copy-line" Ta "" Ta ""
.It Li "copy-pipe <command>" Ta "" Ta ""
.It Li "copy-pipe-and-cancel <command>" Ta "" Ta ""
.It Li "copy-selection" Ta "" Ta ""
.It Li "copy-selection-and-cancel" Ta "Enter" Ta "M-w"
.It Li "cursor-down" Ta "j" Ta "Down"
.It Li "cursor-left" Ta "h" Ta "Left"
.It Li "cursor-right" Ta "l" Ta "Right"
.It Li "cursor-up" Ta "k" Ta "Up"
.It Li "end-of-line" Ta "$" Ta "C-e"
.It Li "goto-line <line>" Ta ":" Ta "g"
.It Li "halfpage-down" Ta "C-d" Ta "M-Down"
.It Li "halfpage-down-and-cancel" Ta "" Ta ""
.It Li "halfpage-up" Ta "C-u" Ta "M-Up"
.It Li "history-bottom" Ta "G" Ta "M->"
.It Li "history-top" Ta "g" Ta "M-<"
.It Li "jump-again" Ta ";" Ta ";"
.It Li "jump-backward <to>" Ta "F" Ta "F"
.It Li "jump-forward <to>" Ta "f" Ta "f"
.It Li "jump-reverse" Ta "," Ta ","
.It Li "jump-to-backward <to>" Ta "T" Ta ""
.It Li "jump-to-forward <to>" Ta "t" Ta ""
.It Li "middle-line" Ta "M" Ta "M-r"
.It Li "next-paragraph" Ta "}" Ta "M-}"
.It Li "next-space" Ta "W" Ta ""
.It Li "next-space-end" Ta "E" Ta ""
.It Li "next-word" Ta "w" Ta ""
.It Li "next-word-end" Ta "e" Ta "M-f"
.It Li "other-end" Ta "o" Ta ""
.It Li "page-down" Ta "C-f" Ta "PageDown"
.It Li "page-down-and-cancel" Ta "" Ta ""
.It Li "page-up" Ta "C-b" Ta "PageUp"
.It Li "previous-paragraph" Ta "{" Ta "M-{"
.It Li "previous-space" Ta "B" Ta ""
.It Li "previous-word" Ta "b" Ta "M-b"
.It Li "rectangle-toggle" Ta "v" Ta "R"
.It Li "scroll-down" Ta "C-e" Ta "C-Down"
.It Li "scroll-down-and-cancel" Ta "" Ta ""
.It Li "scroll-up" Ta "C-y" Ta "C-Up"
.It Li "search-again" Ta "n" Ta "n"
.It Li "search-backward <for>" Ta "?" Ta ""
.It Li "search-forward <for>" Ta "/" Ta ""
.It Li "search-backward-incremental <for>" Ta "" Ta "C-r"
.It Li "search-forward-incremental <for>" Ta "" Ta "C-s"
.It Li "search-reverse" Ta "N" Ta "N"
.It Li "select-line" Ta "V" Ta ""
.It Li "start-of-line" Ta "0" Ta "C-a"
.It Li "stop-selection" Ta "" Ta ""
.It Li "top-line" Ta "H" Ta "M-R"
.El
.Pp
The
.Ql -and-cancel
variants of some commands exit copy mode after they have completed (for copy
commands) or when the cursor reaches the bottom (for scrolling commands).
.Pp
The next and previous word keys use space and the
.Ql - ,
.Ql _
and
.Ql @
characters as word delimiters by default, but this can be adjusted by
setting the
.Em word-separators
session option.
Next word moves to the start of the next word, next word end to the end of the
next word and previous word to the start of the previous word.
The three next and previous space keys work similarly but use a space alone as
the word separator.
.Pp
The jump commands enable quick movement within a line.
For instance, typing
.Ql f
followed by
.Ql /
will move the cursor to the next
.Ql /
character on the current line.
A
.Ql \&;
will then jump to the next occurrence.
.Pp
Commands in copy mode may be prefaced by an optional repeat count.
With vi key bindings, a prefix is entered using the number keys; with
emacs, the Alt (meta) key and a number begins prefix entry.
.Pp
The synopsis for the
.Ic copy-mode
command is:
.Bl -tag -width Ds
.It Xo Ic copy-mode
.Op Fl Meu
.Op Fl t Ar target-pane
.Xc
Enter copy mode.
The
.Fl u
option scrolls one page up.
.Fl M
begins a mouse drag (only valid if bound to a mouse key binding, see
.Sx MOUSE SUPPORT ) .
.Fl e
specifies that scrolling to the bottom of the history (to the visible screen)
should exit copy mode.
While in copy mode, pressing a key other than those used for scrolling will
disable this behaviour.
This is intended to allow fast scrolling through a pane's history, for
example with:
.Bd -literal -offset indent
bind PageUp copy-mode -eu
.Ed
.El
.Pp
Each window displayed by
.Nm
may be split into one or more
.Em panes ;
each pane takes up a certain area of the display and is a separate terminal.
A window may be split into panes using the
.Ic split-window
command.
Windows may be split horizontally (with the
.Fl h
flag) or vertically.
Panes may be resized with the
.Ic resize-pane
command (bound to
.Ql C-Up ,
.Ql C-Down
.Ql C-Left
and
.Ql C-Right
by default), the current pane may be changed with the
.Ic select-pane
command and the
.Ic rotate-window
and
.Ic swap-pane
commands may be used to swap panes without changing their position.
Panes are numbered beginning from zero in the order they are created.
.Pp
A number of preset
.Em layouts
are available.
These may be selected with the
.Ic select-layout
command or cycled with
.Ic next-layout
(bound to
.Ql Space
by default); once a layout is chosen, panes within it may be moved and resized
as normal.
.Pp
The following layouts are supported:
.Bl -tag -width Ds
.It Ic even-horizontal
Panes are spread out evenly from left to right across the window.
.It Ic even-vertical
Panes are spread evenly from top to bottom.
.It Ic main-horizontal
A large (main) pane is shown at the top of the window and the remaining panes
are spread from left to right in the leftover space at the bottom.
Use the
.Em main-pane-height
window option to specify the height of the top pane.
.It Ic main-vertical
Similar to
.Ic main-horizontal
but the large pane is placed on the left and the others spread from top to
bottom along the right.
See the
.Em main-pane-width
window option.
.It Ic tiled
Panes are spread out as evenly as possible over the window in both rows and
columns.
.El
.Pp
In addition,
.Ic select-layout
may be used to apply a previously used layout - the
.Ic list-windows
command displays the layout of each window in a form suitable for use with
.Ic select-layout .
For example:
.Bd -literal -offset indent
$ tmux list-windows
0: ksh [159x48]
    layout: bb62,159x48,0,0{79x48,0,0,79x48,80,0}
$ tmux select-layout bb62,159x48,0,0{79x48,0,0,79x48,80,0}
.Ed
.Pp
.Nm
automatically adjusts the size of the layout for the current window size.
Note that a layout cannot be applied to a window with more panes than that
from which the layout was originally defined.
.Pp
Commands related to windows and panes are as follows:
.Bl -tag -width Ds
.It Xo Ic break-pane
.Op Fl dP
.Op Fl F Ar format
.Op Fl n Ar window-name
.Op Fl s Ar src-pane
.Op Fl t Ar dst-window
.Xc
.D1 (alias: Ic breakp )
Break
.Ar src-pane
off from its containing window to make it the only pane in
.Ar dst-window .
If
.Fl d
is given, the new window does not become the current window.
The
.Fl P
option prints information about the new window after it has been created.
By default, it uses the format
.Ql #{session_name}:#{window_index}
but a different format may be specified with
.Fl F .
.It Xo Ic capture-pane
.Op Fl aepPqCJ
.Op Fl b Ar buffer-name
.Op Fl E Ar end-line
.Op Fl S Ar start-line
.Op Fl t Ar target-pane
.Xc
.D1 (alias: Ic capturep )
Capture the contents of a pane.
If
.Fl p
is given, the output goes to stdout, otherwise to the buffer specified with
.Fl b
or a new buffer if omitted.
If
.Fl a
is given, the alternate screen is used, and the history is not accessible.
If no alternate screen exists, an error will be returned unless
.Fl q
is given.
If
.Fl e
is given, the output includes escape sequences for text and background
attributes.
.Fl C
also escapes non-printable characters as octal \exxx.
.Fl J
joins wrapped lines and preserves trailing spaces at each line's end.
.Fl P
captures only any output that the pane has received that is the beginning of an
as-yet incomplete escape sequence.
.Pp
.Fl S
and
.Fl E
specify the starting and ending line numbers, zero is the first line of the
visible pane and negative numbers are lines in the history.
.Ql -
to
.Fl S
is the start of the history and to
.Fl E
the end of the visible pane.
The default is to capture only the visible contents of the pane.
.It Xo
.Ic choose-client
.Op Fl NZ
.Op Fl F Ar format
.Op Fl f Ar filter
.Op Fl O Ar sort-order
.Op Fl t Ar target-pane
.Op Ar template
.Xc
Put a pane into client mode, allowing a client to be selected interactively from
a list.
.Fl Z
zooms the pane.
The following keys may be used in client mode:
.Bl -column "Key" "Function" -offset indent
.It Sy "Key" Ta Sy "Function"
.It Li "Enter" Ta "Choose selected client"
.It Li "Up" Ta "Select previous client"
.It Li "Down" Ta "Select next client"
.It Li "C-s" Ta "Search by name"
.It Li "n" Ta "Repeat last search"
.It Li "t" Ta "Toggle if client is tagged"
.It Li "T" Ta "Tag no clients"
.It Li "C-t" Ta "Tag all clients"
.It Li "d" Ta "Detach selected client"
.It Li "D" Ta "Detach tagged clients"
.It Li "x" Ta "Detach and HUP selected client"
.It Li "X" Ta "Detach and HUP tagged clients"
.It Li "z" Ta "Suspend selected client"
.It Li "Z" Ta "Suspend tagged clients"
.It Li "f" Ta "Enter a format to filter items"
.It Li "O" Ta "Change sort order"
.It Li "v" Ta "Toggle preview"
.It Li "q" Ta "Exit mode"
.El
.Pp
After a client is chosen,
.Ql %%
is replaced by the client name in
.Ar template
and the result executed as a command.
If
.Ar template
is not given, "detach-client -t '%%'" is used.
.Pp
.Fl O
specifies the initial sort order: one of
.Ql name ,
.Ql size ,
.Ql creation ,
or
.Ql activity .
.Fl f
specifies an initial filter: the filter is a format - if it evaluates to zero,
the item in the list is not shown, otherwise it is shown.
If a filter would lead to an empty list, it is ignored.
.Fl F
specifies the format for each item in the list.
.Fl N
starts without the preview.
This command works only if at least one client is attached.
.It Xo
.Ic choose-tree
.Op Fl GNswZ
.Op Fl F Ar format
.Op Fl f Ar filter
.Op Fl O Ar sort-order
.Op Fl t Ar target-pane
.Op Ar template
.Xc
Put a pane into tree mode, where a session, window or pane may be chosen
interactively from a list.
.Fl s
starts with sessions collapsed and
.Fl w
with windows collapsed.
.Fl Z
zooms the pane.
The following keys may be used in tree mode:
.Bl -column "Key" "Function" -offset indent
.It Sy "Key" Ta Sy "Function"
.It Li "Enter" Ta "Choose selected item"
.It Li "Up" Ta "Select previous item"
.It Li "Down" Ta "Select next item"
.It Li "x" Ta "Kill selected item"
.It Li "X" Ta "Kill tagged items"
.It Li "<" Ta "Scroll list of previews left"
.It Li ">" Ta "Scroll list of previews right"
.It Li "C-s" Ta "Search by name"
.It Li "n" Ta "Repeat last search"
.It Li "t" Ta "Toggle if item is tagged"
.It Li "T" Ta "Tag no items"
.It Li "C-t" Ta "Tag all items"
.It Li "\&:" Ta "Run a command for each tagged item"
.It Li "f" Ta "Enter a format to filter items"
.It Li "O" Ta "Change sort order"
.It Li "v" Ta "Toggle preview"
.It Li "q" Ta "Exit mode"
.El
.Pp
After a session, window or pane is chosen,
.Ql %%
is replaced by the target in
.Ar template
and the result executed as a command.
If
.Ar template
is not given, "switch-client -t '%%'" is used.
.Pp
.Fl O
specifies the initial sort order: one of
.Ql index ,
.Ql name ,
or
.Ql time .
.Fl f
specifies an initial filter: the filter is a format - if it evaluates to zero,
the item in the list is not shown, otherwise it is shown.
If a filter would lead to an empty list, it is ignored.
.Fl F
specifies the format for each item in the tree.
.Fl N
starts without the preview.
.Fl G
includes all sessions in any session groups in the tree rather than only the
first.
This command works only if at least one client is attached.
.It Xo
.Ic display-panes
.Op Fl d Ar duration
.Op Fl t Ar target-client
.Op Ar template
.Xc
.D1 (alias: Ic displayp )
Display a visible indicator of each pane shown by
.Ar target-client .
See the
.Ic display-panes-colour
and
.Ic display-panes-active-colour
session options.
The indicator is closed when a key is pressed or
.Ar duration
milliseconds have passed.
If
.Fl d
is not given,
.Ic display-panes-time
is used.
A duration of zero means the indicator stays until a key is pressed.
While the indicator is on screen, a pane may be chosen with the
.Ql 0
to
.Ql 9
keys, which will cause
.Ar template
to be executed as a command with
.Ql %%
substituted by the pane ID.
The default
.Ar template
is "select-pane -t '%%'".
.It Xo Ic find-window
.Op Fl CNTZ
.Op Fl t Ar target-pane
.Ar match-string
.Xc
.D1 (alias: Ic findw )
Search for the
.Xr fnmatch 3
pattern
.Ar match-string
in window names, titles, and visible content (but not history).
The flags control matching behavior:
.Fl C
matches only visible window contents,
.Fl N
matches only the window name and
.Fl T
matches only the window title.
The default is
.Fl CNT .
.Fl Z
zooms the pane.
.Pp
This command works only if at least one client is attached.
.It Xo Ic join-pane
.Op Fl bdhv
.Oo Fl l
.Ar size |
.Fl p Ar percentage Oc
.Op Fl s Ar src-pane
.Op Fl t Ar dst-pane
.Xc
.D1 (alias: Ic joinp )
Like
.Ic split-window ,
but instead of splitting
.Ar dst-pane
and creating a new pane, split it and move
.Ar src-pane
into the space.
This can be used to reverse
.Ic break-pane .
The
.Fl b
option causes
.Ar src-pane
to be joined to left of or above
.Ar dst-pane .
.Pp
If
.Fl s
is omitted and a marked pane is present (see
.Ic select-pane
.Fl m ) ,
the marked pane is used rather than the current pane.
.It Xo Ic kill-pane
.Op Fl a
.Op Fl t Ar target-pane
.Xc
.D1 (alias: Ic killp )
Destroy the given pane.
If no panes remain in the containing window, it is also destroyed.
The
.Fl a
option kills all but the pane given with
.Fl t .
.It Xo Ic kill-window
.Op Fl a
.Op Fl t Ar target-window
.Xc
.D1 (alias: Ic killw )
Kill the current window or the window at
.Ar target-window ,
removing it from any sessions to which it is linked.
The
.Fl a
option kills all but the window given with
.Fl t .
.It Xo Ic last-pane
.Op Fl de
.Op Fl t Ar target-window
.Xc
.D1 (alias: Ic lastp )
Select the last (previously selected) pane.
.Fl e
enables or
.Fl d
disables input to the pane.
.It Ic last-window Op Fl t Ar target-session
.D1 (alias: Ic last )
Select the last (previously selected) window.
If no
.Ar target-session
is specified, select the last window of the current session.
.It Xo Ic link-window
.Op Fl adk
.Op Fl s Ar src-window
.Op Fl t Ar dst-window
.Xc
.D1 (alias: Ic linkw )
Link the window at
.Ar src-window
to the specified
.Ar dst-window .
If
.Ar dst-window
is specified and no such window exists, the
.Ar src-window
is linked there.
With
.Fl a ,
the window is moved to the next index up (following windows
are moved if necessary).
If
.Fl k
is given and
.Ar dst-window
exists, it is killed, otherwise an error is generated.
If
.Fl d
is given, the newly linked window is not selected.
.It Xo Ic list-panes
.Op Fl as
.Op Fl F Ar format
.Op Fl t Ar target
.Xc
.D1 (alias: Ic lsp )
If
.Fl a
is given,
.Ar target
is ignored and all panes on the server are listed.
If
.Fl s
is given,
.Ar target
is a session (or the current session).
If neither is given,
.Ar target
is a window (or the current window).
For the meaning of the
.Fl F
flag, see the
.Sx FORMATS
section.
.It Xo Ic list-windows
.Op Fl a
.Op Fl F Ar format
.Op Fl t Ar target-session
.Xc
.D1 (alias: Ic lsw )
If
.Fl a
is given, list all windows on the server.
Otherwise, list windows in the current session or in
.Ar target-session .
For the meaning of the
.Fl F
flag, see the
.Sx FORMATS
section.
.It Xo Ic move-pane
.Op Fl bdhv
.Oo Fl l
.Ar size |
.Fl p Ar percentage Oc
.Op Fl s Ar src-pane
.Op Fl t Ar dst-pane
.Xc
.D1 (alias: Ic movep )
Like
.Ic join-pane ,
but
.Ar src-pane
and
.Ar dst-pane
may belong to the same window.
.It Xo Ic move-window
.Op Fl ardk
.Op Fl s Ar src-window
.Op Fl t Ar dst-window
.Xc
.D1 (alias: Ic movew )
This is similar to
.Ic link-window ,
except the window at
.Ar src-window
is moved to
.Ar dst-window .
With
.Fl r ,
all windows in the session are renumbered in sequential order, respecting
the
.Ic base-index
option.
.It Xo Ic new-window
.Op Fl adkP
.Op Fl c Ar start-directory
.Op Fl F Ar format
.Op Fl n Ar window-name
.Op Fl t Ar target-window
.Op Ar shell-command
.Xc
.D1 (alias: Ic neww )
Create a new window.
With
.Fl a ,
the new window is inserted at the next index up from the specified
.Ar target-window ,
moving windows up if necessary,
otherwise
.Ar target-window
is the new window location.
.Pp
If
.Fl d
is given, the session does not make the new window the current window.
.Ar target-window
represents the window to be created; if the target already exists an error is
shown, unless the
.Fl k
flag is used, in which case it is destroyed.
.Ar shell-command
is the command to execute.
If
.Ar shell-command
is not specified, the value of the
.Ic default-command
option is used.
.Fl c
specifies the working directory in which the new window is created.
.Pp
When the shell command completes, the window closes.
See the
.Ic remain-on-exit
option to change this behaviour.
.Pp
The
.Ev TERM
environment variable must be set to
.Ql screen
or
.Ql tmux
for all programs running
.Em inside
.Nm .
New windows will automatically have
.Ql TERM=screen
added to their environment, but care must be taken not to reset this in shell
start-up files.
.Pp
The
.Fl P
option prints information about the new window after it has been created.
By default, it uses the format
.Ql #{session_name}:#{window_index}
but a different format may be specified with
.Fl F .
.It Ic next-layout Op Fl t Ar target-window
.D1 (alias: Ic nextl )
Move a window to the next layout and rearrange the panes to fit.
.It Xo Ic next-window
.Op Fl a
.Op Fl t Ar target-session
.Xc
.D1 (alias: Ic next )
Move to the next window in the session.
If
.Fl a
is used, move to the next window with an alert.
.It Xo Ic pipe-pane
.Op Fl IOo
.Op Fl t Ar target-pane
.Op Ar shell-command
.Xc
.D1 (alias: Ic pipep )
Pipe output sent by the program in
.Ar target-pane
to a shell command or vice versa.
A pane may only be connected to one command at a time, any existing pipe is
closed before
.Ar shell-command
is executed.
The
.Ar shell-command
string may contain the special character sequences supported by the
.Ic status-left
option.
If no
.Ar shell-command
is given, the current pipe (if any) is closed.
.Pp
.Fl I
and
.Fl O
specify which of the
.Ar shell-command
output streams are connected to the pane:
with
.Fl I
stdout is connected (so anything
.Ar shell-command
prints is written to the pane as if it were typed);
with
.Fl O
stdin is connected (so any output in the pane is piped to
.Ar shell-command ) .
Both may be used together and if neither are specified,
.Fl O
is used.
.Pp
The
.Fl o
option only opens a new pipe if no previous pipe exists, allowing a pipe to
be toggled with a single key, for example:
.Bd -literal -offset indent
bind-key C-p pipe-pane -o 'cat >>~/output.#I-#P'
.Ed
.It Xo Ic previous-layout
.Op Fl t Ar target-window
.Xc
.D1 (alias: Ic prevl )
Move to the previous layout in the session.
.It Xo Ic previous-window
.Op Fl a
.Op Fl t Ar target-session
.Xc
.D1 (alias: Ic prev )
Move to the previous window in the session.
With
.Fl a ,
move to the previous window with an alert.
.It Xo Ic rename-window
.Op Fl t Ar target-window
.Ar new-name
.Xc
.D1 (alias: Ic renamew )
Rename the current window, or the window at
.Ar target-window
if specified, to
.Ar new-name .
.It Xo Ic resize-pane
.Op Fl DLMRUZ
.Op Fl t Ar target-pane
.Op Fl x Ar width
.Op Fl y Ar height
.Op Ar adjustment
.Xc
.D1 (alias: Ic resizep )
Resize a pane, up, down, left or right by
.Ar adjustment
with
.Fl U ,
.Fl D ,
.Fl L
or
.Fl R ,
or
to an absolute size
with
.Fl x
or
.Fl y .
The
.Ar adjustment
is given in lines or cells (the default is 1).
.Pp
With
.Fl Z ,
the active pane is toggled between zoomed (occupying the whole of the window)
and unzoomed (its normal position in the layout).
.Pp
.Fl M
begins mouse resizing (only valid if bound to a mouse key binding, see
.Sx MOUSE SUPPORT ) .
.It Xo Ic resize-window
.Op Fl aADLUR
.Op Fl t Ar target-window
.Op Fl x Ar width
.Op Fl y Ar height
.Op Ar adjustment
.Xc
.D1 (alias: Ic resizew )
Resize a window, up, down, left or right by
.Ar adjustment
with
.Fl U ,
.Fl D ,
.Fl L
or
.Fl R ,
to an absolute size
with
.Fl x
or
.Fl y ,
or to the size of the smallest or largest session (with
.Fl a
or
.Fl A ) .
The
.Ar adjustment
is given in lines or cells (the default is 1).
.Pp
This command automatically sets the
.Ic window-size
option to
.Ar manual
for the window.
.It Xo Ic respawn-pane
.Op Fl c Ar start-directory
.Op Fl k
.Op Fl t Ar target-pane
.Op Ar shell-command
.Xc
.D1 (alias: Ic respawnp )
Reactivate a pane in which the command has exited (see the
.Ic remain-on-exit
window option).
If
.Ar shell-command
is not given, the command used when the pane was created is executed.
The pane must be already inactive, unless
.Fl k
is given, in which case any existing command is killed.
.Fl c
specifies a new working directory for the pane.
.It Xo Ic respawn-window
.Op Fl c Ar start-directory
.Op Fl k
.Op Fl t Ar target-window
.Op Ar shell-command
.Xc
.D1 (alias: Ic respawnw )
Reactivate a window in which the command has exited (see the
.Ic remain-on-exit
window option).
If
.Ar shell-command
is not given, the command used when the window was created is executed.
The window must be already inactive, unless
.Fl k
is given, in which case any existing command is killed.
.Fl c
specifies a new working directory for the window.
.It Xo Ic rotate-window
.Op Fl DU
.Op Fl t Ar target-window
.Xc
.D1 (alias: Ic rotatew )
Rotate the positions of the panes within a window, either upward (numerically
lower) with
.Fl U
or downward (numerically higher).
.It Xo Ic select-layout
.Op Fl Enop
.Op Fl t Ar target-pane
.Op Ar layout-name
.Xc
.D1 (alias: Ic selectl )
Choose a specific layout for a window.
If
.Ar layout-name
is not given, the last preset layout used (if any) is reapplied.
.Fl n
and
.Fl p
are equivalent to the
.Ic next-layout
and
.Ic previous-layout
commands.
.Fl o
applies the last set layout if possible (undoes the most recent layout change).
.Fl E
spreads the current pane and any panes next to it out evenly.
.It Xo Ic select-pane
.Op Fl DdegLlMmRU
.Op Fl P Ar style
.Op Fl T Ar title
.Op Fl t Ar target-pane
.Xc
.D1 (alias: Ic selectp )
Make pane
.Ar target-pane
the active pane in window
.Ar target-window ,
or set its style (with
.Fl P ) .
If one of
.Fl D ,
.Fl L ,
.Fl R ,
or
.Fl U
is used, respectively the pane below, to the left, to the right, or above the
target pane is used.
.Fl l
is the same as using the
.Ic last-pane
command.
.Fl e
enables or
.Fl d
disables input to the pane.
.Pp
.Fl m
and
.Fl M
are used to set and clear the
.Em marked pane .
There is one marked pane at a time, setting a new marked pane clears the last.
The marked pane is the default target for
.Fl s
to
.Ic join-pane ,
.Ic swap-pane
and
.Ic swap-window .
.Pp
Each pane has a style: by default the
.Ic window-style
and
.Ic window-active-style
options are used,
.Ic select-pane
.Fl P
sets the style for a single pane.
For example, to set the pane 1 background to red:
.Bd -literal -offset indent
select-pane -t:.1 -P 'bg=red'
.Ed
.Pp
.Fl g
shows the current pane style.
.Pp
.Fl T
sets the pane title.
.It Xo Ic select-window
.Op Fl lnpT
.Op Fl t Ar target-window
.Xc
.D1 (alias: Ic selectw )
Select the window at
.Ar target-window .
.Fl l ,
.Fl n
and
.Fl p
are equivalent to the
.Ic last-window ,
.Ic next-window
and
.Ic previous-window
commands.
If
.Fl T
is given and the selected window is already the current window,
the command behaves like
.Ic last-window .
.It Xo Ic split-window
.Op Fl bdfhvP
.Op Fl c Ar start-directory
.Oo Fl l
.Ar size |
.Fl p Ar percentage Oc
.Op Fl t Ar target-pane
.Op Ar shell-command
.Op Fl F Ar format
.Xc
.D1 (alias: Ic splitw )
Create a new pane by splitting
.Ar target-pane :
.Fl h
does a horizontal split and
.Fl v
a vertical split; if neither is specified,
.Fl v
is assumed.
The
.Fl l
and
.Fl p
options specify the size of the new pane in lines (for vertical split) or in
cells (for horizontal split), or as a percentage, respectively.
The
.Fl b
option causes the new pane to be created to the left of or above
.Ar target-pane .
The
.Fl f
option creates a new pane spanning the full window height (with
.Fl h )
or full window width (with
.Fl v ) ,
instead of splitting the active pane.
All other options have the same meaning as for the
.Ic new-window
command.
.It Xo Ic swap-pane
.Op Fl dDU
.Op Fl s Ar src-pane
.Op Fl t Ar dst-pane
.Xc
.D1 (alias: Ic swapp )
Swap two panes.
If
.Fl U
is used and no source pane is specified with
.Fl s ,
.Ar dst-pane
is swapped with the previous pane (before it numerically);
.Fl D
swaps with the next pane (after it numerically).
.Fl d
instructs
.Nm
not to change the active pane.
.Pp
If
.Fl s
is omitted and a marked pane is present (see
.Ic select-pane
.Fl m ) ,
the marked pane is used rather than the current pane.
.It Xo Ic swap-window
.Op Fl d
.Op Fl s Ar src-window
.Op Fl t Ar dst-window
.Xc
.D1 (alias: Ic swapw )
This is similar to
.Ic link-window ,
except the source and destination windows are swapped.
It is an error if no window exists at
.Ar src-window .
.Pp
Like
.Ic swap-pane ,
if
.Fl s
is omitted and a marked pane is present (see
.Ic select-pane
.Fl m ) ,
the window containing the marked pane is used rather than the current window.
.It Xo Ic unlink-window
.Op Fl k
.Op Fl t Ar target-window
.Xc
.D1 (alias: Ic unlinkw )
Unlink
.Ar target-window .
Unless
.Fl k
is given, a window may be unlinked only if it is linked to multiple sessions -
windows may not be linked to no sessions;
if
.Fl k
is specified and the window is linked to only one session, it is unlinked and
destroyed.
.El
.Sh KEY BINDINGS
.Nm
allows a command to be bound to most keys, with or without a prefix key.
When specifying keys, most represent themselves (for example
.Ql A
to
.Ql Z ) .
Ctrl keys may be prefixed with
.Ql C-
or
.Ql ^ ,
and Alt (meta) with
.Ql M- .
In addition, the following special key names are accepted:
.Em Up ,
.Em Down ,
.Em Left ,
.Em Right ,
.Em BSpace ,
.Em BTab ,
.Em DC
(Delete),
.Em End ,
.Em Enter ,
.Em Escape ,
.Em F1
to
.Em F12 ,
.Em Home ,
.Em IC
(Insert),
.Em NPage/PageDown/PgDn ,
.Em PPage/PageUp/PgUp ,
.Em Space ,
and
.Em Tab .
Note that to bind the
.Ql \&"
or
.Ql '
keys, quotation marks are necessary, for example:
.Bd -literal -offset indent
bind-key '"' split-window
bind-key "'" new-window
.Ed
.Pp
Commands related to key bindings are as follows:
.Bl -tag -width Ds
.It Xo Ic bind-key
.Op Fl nr
.Op Fl T Ar key-table
.Ar key Ar command Op Ar arguments
.Xc
.D1 (alias: Ic bind )
Bind key
.Ar key
to
.Ar command .
Keys are bound in a key table.
By default (without -T), the key is bound in
the
.Em prefix
key table.
This table is used for keys pressed after the prefix key (for example,
by default
.Ql c
is bound to
.Ic new-window
in the
.Em prefix
table, so
.Ql C-b c
creates a new window).
The
.Em root
table is used for keys pressed without the prefix key: binding
.Ql c
to
.Ic new-window
in the
.Em root
table (not recommended) means a plain
.Ql c
will create a new window.
.Fl n
is an alias
for
.Fl T Ar root .
Keys may also be bound in custom key tables and the
.Ic switch-client
.Fl T
command used to switch to them from a key binding.
The
.Fl r
flag indicates this key may repeat, see the
.Ic repeat-time
option.
.Pp
To view the default bindings and possible commands, see the
.Ic list-keys
command.
.It Xo Ic list-keys
.Op Fl T Ar key-table
.Xc
.D1 (alias: Ic lsk )
List all key bindings.
Without
.Fl T
all key tables are printed.
With
.Fl T
only
.Ar key-table .
.It Xo Ic send-keys
.Op Fl lMRX
.Op Fl N Ar repeat-count
.Op Fl t Ar target-pane
.Ar key Ar ...
.Xc
.D1 (alias: Ic send )
Send a key or keys to a window.
Each argument
.Ar key
is the name of the key (such as
.Ql C-a
or
.Ql NPage )
to send; if the string is not recognised as a key, it is sent as a series of
characters.
The
.Fl l
flag disables key name lookup and sends the keys literally.
All arguments are sent sequentially from first to last.
The
.Fl R
flag causes the terminal state to be reset.
.Pp
.Fl M
passes through a mouse event (only valid if bound to a mouse key binding, see
.Sx MOUSE SUPPORT ) .
.Pp
.Fl X
is used to send a command into copy mode - see
the
.Sx WINDOWS AND PANES
section.
.Fl N
specifies a repeat count.
.It Xo Ic send-prefix
.Op Fl 2
.Op Fl t Ar target-pane
.Xc
Send the prefix key, or with
.Fl 2
the secondary prefix key, to a window as if it was pressed.
.It Xo Ic unbind-key
.Op Fl an
.Op Fl T Ar key-table
.Ar key
.Xc
.D1 (alias: Ic unbind )
Unbind the command bound to
.Ar key .
.Fl n
and
.Fl T
are the same as for
.Ic bind-key .
If
.Fl a
is present, all key bindings are removed.
.El
.Sh OPTIONS
The appearance and behaviour of
.Nm
may be modified by changing the value of various options.
There are three types of option:
.Em server options ,
.Em session options
and
.Em window options .
.Pp
The
.Nm
server has a set of global options which do not apply to any particular
window or session.
These are altered with the
.Ic set-option
.Fl s
command, or displayed with the
.Ic show-options
.Fl s
command.
.Pp
In addition, each individual session may have a set of session options, and
there is a separate set of global session options.
Sessions which do not have a particular option configured inherit the value
from the global session options.
Session options are set or unset with the
.Ic set-option
command and may be listed with the
.Ic show-options
command.
The available server and session options are listed under the
.Ic set-option
command.
.Pp
Similarly, a set of window options is attached to each window, and there is
a set of global window options from which any unset options are inherited.
Window options are altered with the
.Ic set-window-option
command and can be listed with the
.Ic show-window-options
command.
All window options are documented with the
.Ic set-window-option
command.
.Pp
.Nm
also supports user options which are prefixed with a
.Ql \&@ .
User options may have any name, so long as they are prefixed with
.Ql \&@ ,
and be set to any string.
For example:
.Bd -literal -offset indent
$ tmux setw -q @foo "abc123"
$ tmux showw -v @foo
abc123
.Ed
.Pp
Commands which set options are as follows:
.Bl -tag -width Ds
.It Xo Ic set-option
.Op Fl aFgoqsuw
.Op Fl t Ar target-session | Ar target-window
.Ar option Ar value
.Xc
.D1 (alias: Ic set )
Set a window option with
.Fl w
(equivalent to the
.Ic set-window-option
command),
a server option with
.Fl s ,
otherwise a session option.
If
.Fl g
is given, the global session or window option is set.
.Fl F
expands formats in the option value.
The
.Fl u
flag unsets an option, so a session inherits the option from the global
options (or with
.Fl g ,
restores a global option to the default).
.Pp
The
.Fl o
flag prevents setting an option that is already set and the
.Fl q
flag suppresses errors about unknown or ambiguous options.
.Pp
With
.Fl a ,
and if the option expects a string or a style,
.Ar value
is appended to the existing setting.
For example:
.Bd -literal -offset indent
set -g status-left "foo"
set -ag status-left "bar"
.Ed
.Pp
Will result in
.Ql foobar .
And:
.Bd -literal -offset indent
set -g status-style "bg=red"
set -ag status-style "fg=blue"
.Ed
.Pp
Will result in a red background
.Em and
blue foreground.
Without
.Fl a ,
the result would be the default background and a blue foreground.
.Pp
Available window options are listed under
.Ic set-window-option .
.Pp
.Ar value
depends on the option and may be a number, a string, or a flag (on, off, or
omitted to toggle).
.Pp
Available server options are:
.Bl -tag -width Ds
.It Ic buffer-limit Ar number
Set the number of buffers; as new buffers are added to the top of the stack,
old ones are removed from the bottom if necessary to maintain this maximum
length.
.It Xo Ic command-alias[]
.Ar name=value
.Xc
This is an array of custom aliases for commands.
If an unknown command matches
.Ar name ,
it is replaced with
.Ar value .
For example, after:
.Pp
.Dl set -s command-alias[100] zoom='resize-pane -Z'
.Pp
Using:
.Pp
.Dl zoom -t:.1
.Pp
Is equivalent to:
.Pp
.Dl resize-pane -Z -t:.1
.Pp
Note that aliases are expanded when a command is parsed rather than when it is
executed, so binding an alias with
.Ic bind-key
will bind the expanded form.
.It Ic default-terminal Ar terminal
Set the default terminal for new windows created in this session - the
default value of the
.Ev TERM
environment variable.
For
.Nm
to work correctly, this
.Em must
be set to
.Ql screen ,
.Ql tmux
or a derivative of them.
.It Ic escape-time Ar time
Set the time in milliseconds for which
.Nm
waits after an escape is input to determine if it is part of a function or meta
key sequences.
The default is 500 milliseconds.
.It Xo Ic exit-empty
.Op Ic on | off
.Xc
If enabled (the default), the server will exit when there are no active
sessions.
.It Xo Ic exit-unattached
.Op Ic on | off
.Xc
If enabled, the server will exit when there are no attached clients.
.It Xo Ic focus-events
.Op Ic on | off
.Xc
When enabled, focus events are requested from the terminal if supported and
passed through to applications running in
.Nm .
Attached clients should be detached and attached again after changing this
option.
.It Ic history-file Ar path
If not empty, a file to which
.Nm
will write command prompt history on exit and load it from on start.
.It Ic message-limit Ar number
Set the number of error or information messages to save in the message log for
each client.
The default is 100.
.It Xo Ic set-clipboard
.Op Ic on | external | off
.Xc
Attempt to set the terminal clipboard content using the
.Xr xterm 1
escape sequence, if there is an
.Em \&Ms
entry in the
.Xr terminfo 5
description (see the
.Sx TERMINFO EXTENSIONS
section).
.Pp
If set to
.Ic on ,
.Nm
will both accept the escape sequence to create a buffer and attempt to set
the terminal clipboard.
If set to
.Ic external ,
.Nm
will attempt to set the terminal clipboard but ignore attempts
by applications to set
.Nm
buffers.
If
.Ic off ,
.Nm
will neither accept the clipboard escape sequence nor attempt to set the
clipboard.
.Pp
Note that this feature needs to be enabled in
.Xr xterm 1
by setting the resource:
.Bd -literal -offset indent
disallowedWindowOps: 20,21,SetXprop
.Ed
.Pp
Or changing this property from the
.Xr xterm 1
interactive menu when required.
.It Ic terminal-overrides[] Ar string
Allow terminal descriptions read using
.Xr terminfo 5
to be overridden.
Each entry is a colon-separated string made up of a terminal type pattern
(matched using
.Xr fnmatch 3 )
and a set of
.Em name=value
entries.
.Pp
For example, to set the
.Ql clear
.Xr terminfo 5
entry to
.Ql \ee[H\ee[2J
for all terminal types matching
.Ql rxvt* :
.Pp
.Dl "rxvt*:clear=\ee[H\ee[2J"
.Pp
The terminal entry value is passed through
.Xr strunvis 3
before interpretation.
.El
.Pp
Available session options are:
.Bl -tag -width Ds
.It Xo Ic activity-action
.Op Ic any | none | current | other
.Xc
Set action on window activity when
.Ic monitor-activity
is on.
.Ic any
means activity in any window linked to a session causes a bell or message
(depending on
.Ic visual-activity )
in the current window of that session,
.Ic none
means all activity is ignored (equivalent to
.Ic monitor-activity
being off),
.Ic current
means only activity in windows other than the current window are ignored and
.Ic other
means activity in the current window is ignored but not those in other windows.
.It Ic assume-paste-time Ar milliseconds
If keys are entered faster than one in
.Ar milliseconds ,
they are assumed to have been pasted rather than typed and
.Nm
key bindings are not processed.
The default is one millisecond and zero disables.
.It Ic base-index Ar index
Set the base index from which an unused index should be searched when a new
window is created.
The default is zero.
.It Xo Ic bell-action
.Op Ic any | none | current | other
.Xc
Set action on a bell in a window when
.Ic monitor-bell
is on.
The values are the same as those for
.Ic activity-action .
.It Ic default-command Ar shell-command
Set the command used for new windows (if not specified when the window is
created) to
.Ar shell-command ,
which may be any
.Xr sh 1
command.
The default is an empty string, which instructs
.Nm
to create a login shell using the value of the
.Ic default-shell
option.
.It Ic default-size Ar XxY
Set the default size of new windows when the
.Ar window-size
option is set to manual or when a session is created with
.Ic new-session
.Fl d .
The value is the width and height separated by an
.Ql x
character.
The default is 80x24.
.It Ic default-shell Ar path
Specify the default shell.
This is used as the login shell for new windows when the
.Ic default-command
option is set to empty, and must be the full path of the executable.
When started
.Nm
tries to set a default value from the first suitable of the
.Ev SHELL
environment variable, the shell returned by
.Xr getpwuid 3 ,
or
.Pa /bin/sh .
This option should be configured when
.Nm
is used as a login shell.
.It Xo Ic destroy-unattached
.Op Ic on | off
.Xc
If enabled and the session is no longer attached to any clients, it is
destroyed.
.It Xo Ic detach-on-destroy
.Op Ic on | off
.Xc
If on (the default), the client is detached when the session it is attached to
is destroyed.
If off, the client is switched to the most recently active of the remaining
sessions.
.It Ic display-panes-active-colour Ar colour
Set the colour used by the
.Ic display-panes
command to show the indicator for the active pane.
.It Ic display-panes-colour Ar colour
Set the colour used by the
.Ic display-panes
command to show the indicators for inactive panes.
.It Ic display-panes-time Ar time
Set the time in milliseconds for which the indicators shown by the
.Ic display-panes
command appear.
.It Ic display-time Ar time
Set the amount of time for which status line messages and other on-screen
indicators are displayed.
If set to 0, messages and indicators are displayed until a key is pressed.
.Ar time
is in milliseconds.
.It Ic history-limit Ar lines
Set the maximum number of lines held in window history.
This setting applies only to new windows - existing window histories are not
resized and retain the limit at the point they were created.
.It Ic key-table Ar key-table
Set the default key table to
.Ar key-table
instead of
.Em root .
.It Ic lock-after-time Ar number
Lock the session (like the
.Ic lock-session
command) after
.Ar number
seconds of inactivity.
The default is not to lock (set to 0).
.It Ic lock-command Ar shell-command
Command to run when locking each client.
The default is to run
.Xr lock 1
with
.Fl np .
.It Ic message-command-style Ar style
Set status line message command style, where
.Ar style
is a comma-separated list of characteristics to be specified.
.Pp
These may be
.Ql bg=colour
to set the background colour,
.Ql fg=colour
to set the foreground colour, and a list of attributes as specified below.
.Pp
The colour is one of:
.Ic black ,
.Ic red ,
.Ic green ,
.Ic yellow ,
.Ic blue ,
.Ic magenta ,
.Ic cyan ,
.Ic white ,
aixterm bright variants (if supported:
.Ic brightred ,
.Ic brightgreen ,
and so on),
.Ic colour0
to
.Ic colour255
from the 256-colour set,
.Ic default ,
or a hexadecimal RGB string such as
.Ql #ffffff .
.Pp
The attributes is either
.Ic none
or a comma-delimited list of one or more of:
.Ic bright
(or
.Ic bold ) ,
.Ic dim ,
.Ic underscore ,
.Ic blink ,
.Ic reverse ,
.Ic hidden ,
.Ic italics ,
.Ic strikethrough ,
.Ic double-underscore
.Ic curly-underscore
.Ic dotted-underscore
or
.Ic dashed-underscore
to turn an attribute on, or an attribute prefixed with
.Ql no
to turn one off.
.Pp
Examples are:
.Bd -literal -offset indent
fg=yellow,bold,underscore,blink
bg=black,fg=default,noreverse
.Ed
.Pp
With the
.Fl a
flag to the
.Ic set-option
command the new style is added otherwise the existing style is replaced.
.It Ic message-style Ar style
Set status line message style.
For how to specify
.Ar style ,
see the
.Ic message-command-style
option.
.It Xo Ic mouse
.Op Ic on | off
.Xc
If on,
.Nm
captures the mouse and allows mouse events to be bound as key bindings.
See the
.Sx MOUSE SUPPORT
section for details.
.It Ic prefix Ar key
Set the key accepted as a prefix key.
In addition to the standard keys described under
.Sx KEY BINDINGS ,
.Ic prefix
can be set to the special key
.Ql None
to set no prefix.
.It Ic prefix2 Ar key
Set a secondary key accepted as a prefix key.
Like
.Ic prefix ,
.Ic prefix2
can be set to
.Ql None .
.It Xo Ic renumber-windows
.Op Ic on | off
.Xc
If on, when a window is closed in a session, automatically renumber the other
windows in numerical order.
This respects the
.Ic base-index
option if it has been set.
If off, do not renumber the windows.
.It Ic repeat-time Ar time
Allow multiple commands to be entered without pressing the prefix-key again
in the specified
.Ar time
milliseconds (the default is 500).
Whether a key repeats may be set when it is bound using the
.Fl r
flag to
.Ic bind-key .
Repeat is enabled for the default keys bound to the
.Ic resize-pane
command.
.It Xo Ic set-titles
.Op Ic on | off
.Xc
Attempt to set the client terminal title using the
.Em tsl
and
.Em fsl
.Xr terminfo 5
entries if they exist.
.Nm
automatically sets these to the \ee]0;...\e007 sequence if
the terminal appears to be
.Xr xterm 1 .
This option is off by default.
.It Ic set-titles-string Ar string
String used to set the window title if
.Ic set-titles
is on.
Formats are expanded, see the
.Sx FORMATS
section.
.It Xo Ic silence-action
.Op Ic any | none | current | other
.Xc
Set action on window silence when
.Ic monitor-silence
is on.
The values are the same as those for
.Ic activity-action .
.It Xo Ic status
.Op Ic on | off
.Xc
Show or hide the status line.
.It Ic status-interval Ar interval
Update the status line every
.Ar interval
seconds.
By default, updates will occur every 15 seconds.
A setting of zero disables redrawing at interval.
.It Xo Ic status-justify
.Op Ic left | centre | right
.Xc
Set the position of the window list component of the status line: left, centre
or right justified.
.It Xo Ic status-keys
.Op Ic vi | emacs
.Xc
Use vi or emacs-style
key bindings in the status line, for example at the command prompt.
The default is emacs, unless the
.Ev VISUAL
or
.Ev EDITOR
environment variables are set and contain the string
.Ql vi .
.It Ic status-left Ar string
Display
.Ar string
(by default the session name) to the left of the status line.
.Ar string
will be passed through
.Xr strftime 3
and formats (see
.Sx FORMATS )
will be expanded.
It may also contain the special character sequence #[] to change the colour
or attributes, for example
.Ql #[fg=red,bright]
to set a bright red foreground.
See the
.Ic message-command-style
option for a description of colours and attributes.
.Pp
For details on how the names and titles can be set see the
.Sx "NAMES AND TITLES"
section.
.Pp
Examples are:
.Bd -literal -offset indent
#(sysctl vm.loadavg)
#[fg=yellow,bold]#(apm -l)%%#[default] [#S]
.Ed
.Pp
The default is
.Ql "[#S] " .
.It Ic status-left-length Ar length
Set the maximum
.Ar length
of the left component of the status line.
The default is 10.
.It Ic status-left-style Ar style
Set the style of the left part of the status line.
For how to specify
.Ar style ,
see the
.Ic message-command-style
option.
.It Xo Ic status-position
.Op Ic top | bottom
.Xc
Set the position of the status line.
.It Ic status-right Ar string
Display
.Ar string
to the right of the status line.
By default, the current pane title in double quotes, the date and the time
are shown.
As with
.Ic status-left ,
.Ar string
will be passed to
.Xr strftime 3
and character pairs are replaced.
.It Ic status-right-length Ar length
Set the maximum
.Ar length
of the right component of the status line.
The default is 40.
.It Ic status-right-style Ar style
Set the style of the right part of the status line.
For how to specify
.Ar style ,
see the
.Ic message-command-style
option.
.It Ic status-style Ar style
Set status line style.
For how to specify
.Ar style ,
see the
.Ic message-command-style
option.
.It Ic update-environment[] Ar variable
Set list of environment variables to be copied into the session environment
when a new session is created or an existing session is attached.
Any variables that do not exist in the source environment are set to be
removed from the session environment (as if
.Fl r
was given to the
.Ic set-environment
command).
.It Ic user-keys[] Ar key
Set list of user-defined key escape sequences.
Each item is associated with a key named
.Ql User0 ,
.Ql User1 ,
and so on.
.Pp
For example:
.Bd -literal -offset indent
set -s user-keys[0] "\ee[5;30012~"
bind User0 resize-pane -L 3
.Ed
.It Xo Ic visual-activity
.Op Ic on | off | both
.Xc
If on, display a message instead of sending a bell when activity occurs in a
window for which the
.Ic monitor-activity
window option is enabled.
If set to both, a bell and a message are produced.
.It Xo Ic visual-bell
.Op Ic on | off | both
.Xc
If on, a message is shown on a bell in a window for which the
.Ic monitor-bell
window option is enabled instead of it being passed through to the
terminal (which normally makes a sound).
If set to both, a bell and a message are produced.
Also see the
.Ic bell-action
option.
.It Xo Ic visual-silence
.Op Ic on | off | both
.Xc
If
.Ic monitor-silence
is enabled, prints a message after the interval has expired on a given window
instead of sending a bell.
If set to both, a bell and a message are produced.
.It Ic word-separators Ar string
Sets the session's conception of what characters are considered word
separators, for the purposes of the next and previous word commands in
copy mode.
The default is
.Ql \ -_@ .
.El
.It Xo Ic set-window-option
.Op Fl aFgoqu
.Op Fl t Ar target-window
.Ar option Ar value
.Xc
.D1 (alias: Ic setw )
Set a window option.
The
.Fl a ,
.Fl F ,
.Fl g ,
.Fl o ,
.Fl q
and
.Fl u
flags work similarly to the
.Ic set-option
command.
.Pp
Supported window options are:
.Pp
.Bl -tag -width Ds -compact
.It Xo Ic aggressive-resize
.Op Ic on | off
.Xc
Aggressively resize the chosen window.
This means that
.Nm
will resize the window to the size of the smallest or largest session
(see the
.Ic window-size
option) for which it is the current window, rather than the session to
which it is attached.
The window may resize when the current window is changed on another
session; this option is good for full-screen programs which support
.Dv SIGWINCH
and poor for interactive programs such as shells.
.Pp
.It Xo Ic allow-rename
.Op Ic on | off
.Xc
Allow programs to change the window name using a terminal escape
sequence (\eek...\ee\e\e).
The default is off.
.Pp
.It Xo Ic alternate-screen
.Op Ic on | off
.Xc
This option configures whether programs running inside
.Nm
may use the terminal alternate screen feature, which allows the
.Em smcup
and
.Em rmcup
.Xr terminfo 5
capabilities.
The alternate screen feature preserves the contents of the window when an
interactive application starts and restores it on exit, so that any output
visible before the application starts reappears unchanged after it exits.
The default is on.
.Pp
.It Xo Ic automatic-rename
.Op Ic on | off
.Xc
Control automatic window renaming.
When this setting is enabled,
.Nm
will rename the window automatically using the format specified by
.Ic automatic-rename-format .
This flag is automatically disabled for an individual window when a name
is specified at creation with
.Ic new-window
or
.Ic new-session ,
or later with
.Ic rename-window ,
or with a terminal escape sequence.
It may be switched off globally with:
.Bd -literal -offset indent
set-window-option -g automatic-rename off
.Ed
.Pp
.It Ic automatic-rename-format Ar format
The format (see
.Sx FORMATS )
used when the
.Ic automatic-rename
option is enabled.
.Pp
.It Ic clock-mode-colour Ar colour
Set clock colour.
.Pp
.It Xo Ic clock-mode-style
.Op Ic 12 | 24
.Xc
Set clock hour format.
.Pp
.It Ic main-pane-height Ar height
.It Ic main-pane-width Ar width
Set the width or height of the main (left or top) pane in the
.Ic main-horizontal
or
.Ic main-vertical
layouts.
.Pp
.It Xo Ic mode-keys
.Op Ic vi | emacs
.Xc
Use vi or emacs-style key bindings in copy mode.
The default is emacs, unless
.Ev VISUAL
or
.Ev EDITOR
contains
.Ql vi .
.Pp
.It Ic mode-style Ar style
Set window modes style.
For how to specify
.Ar style ,
see the
.Ic message-command-style
option.
.Pp
.It Xo Ic monitor-activity
.Op Ic on | off
.Xc
Monitor for activity in the window.
Windows with activity are highlighted in the status line.
.Pp
.It Xo Ic monitor-bell
.Op Ic on | off
.Xc
Monitor for a bell in the window.
Windows with a bell are highlighted in the status line.
.Pp
.It Xo Ic monitor-silence
.Op Ic interval
.Xc
Monitor for silence (no activity) in the window within
.Ic interval
seconds.
Windows that have been silent for the interval are highlighted in the
status line.
An interval of zero disables the monitoring.
.Pp
.It Ic other-pane-height Ar height
Set the height of the other panes (not the main pane) in the
.Ic main-horizontal
layout.
If this option is set to 0 (the default), it will have no effect.
If both the
.Ic main-pane-height
and
.Ic other-pane-height
options are set, the main pane will grow taller to make the other panes the
specified height, but will never shrink to do so.
.Pp
.It Ic other-pane-width Ar width
Like
.Ic other-pane-height ,
but set the width of other panes in the
.Ic main-vertical
layout.
.Pp
.It Ic pane-active-border-style Ar style
Set the pane border style for the currently active pane.
For how to specify
.Ar style ,
see the
.Ic message-command-style
option.
Attributes are ignored.
.Pp
.It Ic pane-base-index Ar index
Like
.Ic base-index ,
but set the starting index for pane numbers.
.Pp
.It Ic pane-border-format Ar format
Set the text shown in pane border status lines.
.Pp
.It Xo Ic pane-border-status
.Op Ic off | top | bottom
.Xc
Turn pane border status lines off or set their position.
.Pp
.It Ic pane-border-style Ar style
Set the pane border style for panes aside from the active pane.
For how to specify
.Ar style ,
see the
.Ic message-command-style
option.
Attributes are ignored.
.Pp
.It Xo Ic remain-on-exit
.Op Ic on | off
.Xc
A window with this flag set is not destroyed when the program running in it
exits.
The window may be reactivated with the
.Ic respawn-window
command.
.Pp
.It Xo Ic synchronize-panes
.Op Ic on | off
.Xc
Duplicate input to any pane to all other panes in the same window (only
for panes that are not in any special mode).
.Pp
.It Ic window-active-style Ar style
Set the style for the window's active pane.
For how to specify
.Ar style ,
see the
.Ic message-command-style
option.
.Pp
.It Ic window-status-activity-style Ar style
Set status line style for windows with an activity alert.
For how to specify
.Ar style ,
see the
.Ic message-command-style
option.
.Pp
.It Ic window-status-bell-style Ar style
Set status line style for windows with a bell alert.
For how to specify
.Ar style ,
see the
.Ic message-command-style
option.
.Pp
.It Ic window-status-current-format Ar string
Like
.Ar window-status-format ,
but is the format used when the window is the current window.
.Pp
.It Ic window-status-current-style Ar style
Set status line style for the currently active window.
For how to specify
.Ar style ,
see the
.Ic message-command-style
option.
.Pp
.It Ic window-status-format Ar string
Set the format in which the window is displayed in the status line window list.
See the
.Ar status-left
option for details of special character sequences available.
The default is
.Ql #I:#W#F .
.Pp
.It Ic window-status-last-style Ar style
Set status line style for the last active window.
For how to specify
.Ar style ,
see the
.Ic message-command-style
option.
.Pp
.It Ic window-status-separator Ar string
Sets the separator drawn between windows in the status line.
The default is a single space character.
.Pp
.It Ic window-status-style Ar style
Set status line style for a single window.
For how to specify
.Ar style ,
see the
.Ic message-command-style
option.
.Pp
.It Xo Ic Ic window-size
.Ar largest | Ar smallest | Ar manual
.Xc
Configure how
.Nm
determines the window size.
If set to
.Ar largest ,
the size of the largest attached session is used; if
.Ar smallest ,
the size of the smallest.
If
.Ar manual ,
the size of a new window is set from the
.Ic default-size
option and windows are resized automatically.
See also the
.Ic resize-window
command and the
.Ic aggressive-resize
option.
.Pp
.It Ic window-style Ar style
Set the default window style.
For how to specify
.Ar style ,
see the
.Ic message-command-style
option.
.Pp
.It Xo Ic wrap-search
.Op Ic on | off
.Xc
If this option is set, searches will wrap around the end of the pane contents.
The default is on.
.Pp
.It Xo Ic xterm-keys
.Op Ic on | off
.Xc
If this option is set,
.Nm
will generate
.Xr xterm 1 -style
function key sequences; these have a number included to indicate modifiers such
as Shift, Alt or Ctrl.
.El
.It Xo Ic show-options
.Op Fl gqsvw
.Op Fl t Ar target-session | Ar target-window
.Op Ar option
.Xc
.D1 (alias: Ic show )
Show the window options (or a single window option if given) with
.Fl w
(equivalent to
.Ic show-window-options ) ,
the server options with
.Fl s ,
otherwise the session options for
.Ar target session .
Global session or window options are listed if
.Fl g
is used.
.Fl v
shows only the option value, not the name.
If
.Fl q
is set, no error will be returned if
.Ar option
is unset.
.It Xo Ic show-window-options
.Op Fl gv
.Op Fl t Ar target-window
.Op Ar option
.Xc
.D1 (alias: Ic showw )
List the window options or a single option for
.Ar target-window ,
or the global window options if
.Fl g
is used.
.Fl v
shows only the option value, not the name.
.El
.Sh HOOKS
.Nm
allows commands to run on various triggers, called
.Em hooks .
Most
.Nm
commands have an
.Em after
hook and there are a number of hooks not associated with commands.
.Pp
A command's after
hook is run after it completes, except when the command is run as part of a hook
itself.
They are named with an
.Ql after-
prefix.
For example, the following command adds a hook to select the even-vertical
layout after every
.Ic split-window :
.Bd -literal -offset indent
set-hook after-split-window "selectl even-vertical"
.Ed
.Pp
All the notifications listed in the
.Sx CONTROL MODE
section are hooks (without any arguments), except
.Ic %exit .
The following additional hooks are available:
.Bl -tag -width "XXXXXXXXXXXXXXXXXXXXXX"
.It alert-activity
Run when a window has activity.
See
.Ic monitor-activity .
.It alert-bell
Run when a window has received a bell.
See
.Ic monitor-bell .
.It alert-silence
Run when a window has been silent.
See
.Ic monitor-silence .
.It client-attached
Run when a client is attached.
.It client-detached
Run when a client is detached
.It client-resized
Run when a client is resized.
.It client-session-changed
Run when a client's attached session is changed.
.It pane-died
Run when the program running in a pane exits, but
.Ic remain-on-exit
is on so the pane has not closed.
.It pane-exited
Run when the program running in a pane exits.
.It pane-focus-in
Run when the focus enters a pane, if the
.Ic focus-events
option is on.
.It pane-focus-out
Run when the focus exits a pane, if the
.Ic focus-events
option is on.
.It pane-set-clipboard
Run when the terminal clipboard is set using the
.Xr xterm 1
escape sequence.
.It session-created
Run when a new session created.
.It session-closed
Run when a session closed.
.It session-renamed
Run when a session is renamed.
.It window-linked
Run when a window is linked into a session.
.It window-renamed
Run when a window is renamed.
.It window-unlinked
Run when a window is unlinked from a session.
.El
.Pp
Hooks are managed with these commands:
.Bl -tag -width Ds
.It Xo Ic set-hook
.Op Fl gRu
.Op Fl t Ar target-session
.Ar hook-name
.Ar command
.Xc
Without
.Fl R ,
sets (or with
.Fl u
unsets) hook
.Ar hook-name
to
.Ar command .
If
.Fl g
is given,
.Em hook-name
is added to the global list of hooks, otherwise it is added to the session
hooks (for
.Ar target-session
with
.Fl t ) .
Like options, session hooks inherit from the global ones.
.Pp
With
.Fl R ,
run
.Ar hook-name
immediately.
.It Xo Ic show-hooks
.Op Fl g
.Op Fl t Ar target-session
.Xc
Shows the global list of hooks with
.Fl g ,
otherwise the session hooks.
.El
.Sh MOUSE SUPPORT
If the
.Ic mouse
option is on (the default is off),
.Nm
allows mouse events to be bound as keys.
The name of each key is made up of a mouse event (such as
.Ql MouseUp1 )
and a location suffix (one of
.Ql Pane
for the contents of a pane,
.Ql Border
for a pane border or
.Ql Status ,
.Ql StatusLeft ,
or
.Ql StatusRight
for the status line).
The following mouse events are available:
.Bl -column "MouseDown1" "MouseDrag1" "WheelDown" -offset indent
.It Li "WheelUp" Ta "WheelDown" Ta ""
.It Li "MouseDown1" Ta "MouseUp1" Ta "MouseDrag1" Ta "MouseDragEnd1"
.It Li "MouseDown2" Ta "MouseUp2" Ta "MouseDrag2" Ta "MouseDragEnd2"
.It Li "MouseDown3" Ta "MouseUp3" Ta "MouseDrag3" Ta "MouseDragEnd3"
.It Li "DoubleClick1" Ta "DoubleClick2" Ta "DoubleClick3"
.It Li "TripleClick1" Ta "TripleClick2" Ta "TripleClick3"
.El
.Pp
Each should be suffixed with a location, for example
.Ql MouseDown1Status .
.Pp
The special token
.Ql {mouse}
or
.Ql =
may be used as
.Ar target-window
or
.Ar target-pane
in commands bound to mouse key bindings.
It resolves to the window or pane over which the mouse event took place
(for example, the window in the status line over which button 1 was released for a
.Ql MouseUp1Status
binding, or the pane over which the wheel was scrolled for a
.Ql WheelDownPane
binding).
.Pp
The
.Ic send-keys
.Fl M
flag may be used to forward a mouse event to a pane.
.Pp
The default key bindings allow the mouse to be used to select and resize panes,
to copy text and to change window using the status line.
These take effect if the
.Ic mouse
option is turned on.
.Sh FORMATS
Certain commands accept the
.Fl F
flag with a
.Ar format
argument.
This is a string which controls the output format of the command.
Replacement variables are enclosed in
.Ql #{
and
.Ql } ,
for example
.Ql #{session_name} .
The possible variables are listed in the table below, or the name of a
.Nm
option may be used for an option's value.
Some variables have a shorter alias such as
.Ql #S ;
.Ql ##
is replaced by a single
.Ql # ,
.Ql #,
by a
.Ql \&,
and
.Ql #}
by a
.Ql } .
.Pp
Conditionals are available by prefixing with
.Ql \&?
and separating two alternatives with a comma;
if the specified variable exists and is not zero, the first alternative
is chosen, otherwise the second is used.
For example
.Ql #{?session_attached,attached,not attached}
will include the string
.Ql attached
if the session is attached and the string
.Ql not attached
if it is unattached, or
.Ql #{?automatic-rename,yes,no}
will include
.Ql yes
if
.Ic automatic-rename
is enabled, or
.Ql no
if not.
Conditionals can be nested arbitrarily.
Inside a conditional,
.Ql \&,
and
.Ql }
must be escaped as
.Ql #,
and
.Ql #} ,
unless they are part of a
.Ql #{...}
replacement.
For example:
.Bd -literal -offset indent
#{?pane_in_mode,#[fg=white#,bg=red],#[fg=red#,bg=white]}#W .
.Ed
.Pp
Comparisons may be expressed by prefixing two comma-separated
alternatives by
.Ql ==
or
.Ql !=
and a colon.
For example
.Ql #{==:#{host},myhost}
will be replaced by
.Ql 1
if running on
.Ql myhost ,
otherwise by
.Ql 0 .
An
.Ql m
specifies an
.Xr fnmatch 3
comparison where the first argument is the pattern and the second the string to
compare, for example
.Ql #{m:*foo*,#{host}} .
.Ql ||
and
.Ql &&
evaluate to true if either or both of two comma-separated alternatives are
true, for example
.Ql #{||:#{pane_in_mode},#{alternate_on}} .
A
.Ql C
performs a search for an
.Xr fnmatch 3
pattern in the pane content and evaluates to zero if not found, or a line
number if found.
.Pp
A limit may be placed on the length of the resultant string by prefixing it
by an
.Ql = ,
a number and a colon.
Positive numbers count from the start of the string and negative from the end,
so
.Ql #{=5:pane_title}
will include at most the first 5 characters of the pane title, or
.Ql #{=-5:pane_title}
the last 5 characters.
Prefixing a time variable with
.Ql t:
will convert it to a string, so if
.Ql #{window_activity}
gives
.Ql 1445765102 ,
.Ql #{t:window_activity}
gives
.Ql Sun Oct 25 09:25:02 2015 .
The
.Ql b:
and
.Ql d:
prefixes are
.Xr basename 3
and
.Xr dirname 3
of the variable respectively.
.Ql q:
will escape
.Xr sh 1
special characters.
A prefix of the form
.Ql s/foo/bar/:
will substitute
.Ql foo
with
.Ql bar
throughout.
.Pp
In addition, the first line of a shell command's output may be inserted using
.Ql #() .
For example,
.Ql #(uptime)
will insert the system's uptime.
When constructing formats,
.Nm
does not wait for
.Ql #()
commands to finish; instead, the previous result from running the same command is used,
or a placeholder if the command has not been run before.
If the command hasn't exited, the most recent line of output will be used, but the status
line will not be updated more than once a second.
Commands are executed with the
.Nm
global environment set (see the
.Sx ENVIRONMENT
section).
.Pp
The following variables are available, where appropriate:
.Bl -column "XXXXXXXXXXXXXXXXXXX" "XXXXX"
.It Sy "Variable name" Ta Sy "Alias" Ta Sy "Replaced with"
.It Li "alternate_on" Ta "" Ta "If pane is in alternate screen"
.It Li "alternate_saved_x" Ta "" Ta "Saved cursor X in alternate screen"
.It Li "alternate_saved_y" Ta "" Ta "Saved cursor Y in alternate screen"
.It Li "buffer_created" Ta "" Ta "Time buffer created"
.It Li "buffer_name" Ta "" Ta "Name of buffer"
.It Li "buffer_sample" Ta "" Ta "Sample of start of buffer"
.It Li "buffer_size" Ta "" Ta "Size of the specified buffer in bytes"
.It Li "client_activity" Ta "" Ta "Time client last had activity"
.It Li "client_created" Ta "" Ta "Time client created"
.It Li "client_control_mode" Ta "" Ta "1 if client is in control mode"
.It Li "client_discarded" Ta "" Ta "Bytes discarded when client behind"
.It Li "client_height" Ta "" Ta "Height of client"
.It Li "client_key_table" Ta "" Ta "Current key table"
.It Li "client_last_session" Ta "" Ta "Name of the client's last session"
.It Li "client_name" Ta "" Ta "Name of client"
.It Li "client_pid" Ta "" Ta "PID of client process"
.It Li "client_prefix" Ta "" Ta "1 if prefix key has been pressed"
.It Li "client_readonly" Ta "" Ta "1 if client is readonly"
.It Li "client_session" Ta "" Ta "Name of the client's session"
.It Li "client_termname" Ta "" Ta "Terminal name of client"
.It Li "client_termtype" Ta "" Ta "Terminal type of client"
.It Li "client_tty" Ta "" Ta "Pseudo terminal of client"
.It Li "client_utf8" Ta "" Ta "1 if client supports utf8"
.It Li "client_width" Ta "" Ta "Width of client"
.It Li "client_written" Ta "" Ta "Bytes written to client"
.It Li "command" Ta "" Ta "Name of command in use, if any"
.It Li "command_list_name" Ta "" Ta "Command name if listing commands"
.It Li "command_list_alias" Ta "" Ta "Command alias if listing commands"
.It Li "command_list_usage" Ta "" Ta "Command usage if listing commands"
.It Li "cursor_flag" Ta "" Ta "Pane cursor flag"
.It Li "cursor_x" Ta "" Ta "Cursor X position in pane"
.It Li "cursor_y" Ta "" Ta "Cursor Y position in pane"
.It Li "history_bytes" Ta "" Ta "Number of bytes in window history"
.It Li "history_limit" Ta "" Ta "Maximum window history lines"
.It Li "history_size" Ta "" Ta "Size of history in lines"
.It Li "hook" Ta "" Ta "Name of running hook, if any"
.It Li "hook_pane" Ta "" Ta "ID of pane where hook was run, if any"
.It Li "hook_session" Ta "" Ta "ID of session where hook was run, if any"
.It Li "hook_session_name" Ta "" Ta "Name of session where hook was run, if any"
.It Li "hook_window" Ta "" Ta "ID of window where hook was run, if any"
.It Li "hook_window_name" Ta "" Ta "Name of window where hook was run, if any"
.It Li "host" Ta "#H" Ta "Hostname of local host"
.It Li "host_short" Ta "#h" Ta "Hostname of local host (no domain name)"
.It Li "insert_flag" Ta "" Ta "Pane insert flag"
.It Li "keypad_cursor_flag" Ta "" Ta "Pane keypad cursor flag"
.It Li "keypad_flag" Ta "" Ta "Pane keypad flag"
.It Li "line" Ta "" Ta "Line number in the list"
.It Li "mouse_any_flag" Ta "" Ta "Pane mouse any flag"
.It Li "mouse_button_flag" Ta "" Ta "Pane mouse button flag"
.It Li "mouse_standard_flag" Ta "" Ta "Pane mouse standard flag"
.It Li "mouse_all_flag" Ta "" Ta "Pane mouse all flag"
.It Li "pane_active" Ta "" Ta "1 if active pane"
.It Li "pane_at_bottom" Ta "" Ta "1 if pane is at the bottom of window"
.It Li "pane_at_left" Ta "" Ta "1 if pane is at the left of window"
.It Li "pane_at_right" Ta "" Ta "1 if pane is at the right of window"
.It Li "pane_at_top" Ta "" Ta "1 if pane is at the top of window"
.It Li "pane_bottom" Ta "" Ta "Bottom of pane"
.It Li "pane_current_command" Ta "" Ta "Current command if available"
.It Li "pane_current_path" Ta "" Ta "Current path if available"
.It Li "pane_dead" Ta "" Ta "1 if pane is dead"
.It Li "pane_dead_status" Ta "" Ta "Exit status of process in dead pane"
.It Li "pane_format" Ta "" Ta "1 if format is for a pane (not assuming the current)"
.It Li "pane_height" Ta "" Ta "Height of pane"
.It Li "pane_id" Ta "#D" Ta "Unique pane ID"
.It Li "pane_in_mode" Ta "" Ta "If pane is in a mode"
.It Li "pane_input_off" Ta "" Ta "If input to pane is disabled"
.It Li "pane_index" Ta "#P" Ta "Index of pane"
.It Li "pane_left" Ta "" Ta "Left of pane"
.It Li "pane_mode" Ta "" Ta "Name of pane mode, if any."
.It Li "pane_pid" Ta "" Ta "PID of first process in pane"
.It Li "pane_pipe" Ta "" Ta "1 if pane is being piped"
.It Li "pane_right" Ta "" Ta "Right of pane"
.It Li "pane_search_string" Ta "" Ta "Last search string in copy mode"
.It Li "pane_start_command" Ta "" Ta "Command pane started with"
.It Li "pane_synchronized" Ta "" Ta "If pane is synchronized"
.It Li "pane_tabs" Ta "" Ta "Pane tab positions"
.It Li "pane_title" Ta "#T" Ta "Title of pane"
.It Li "pane_top" Ta "" Ta "Top of pane"
.It Li "pane_tty" Ta "" Ta "Pseudo terminal of pane"
.It Li "pane_width" Ta "" Ta "Width of pane"
.It Li "pid" Ta ""  Ta "Server PID"
.It Li "rectangle_toggle" Ta "" Ta "1 if rectangle selection is activated"
.It Li "scroll_region_lower" Ta "" Ta "Bottom of scroll region in pane"
.It Li "scroll_region_upper" Ta "" Ta "Top of scroll region in pane"
.It Li "scroll_position" Ta "" Ta "Scroll position in copy mode"
.It Li "selection_present" Ta "" Ta "1 if selection started in copy mode"
.It Li "session_alerts" Ta "" Ta "List of window indexes with alerts"
.It Li "session_attached" Ta "" Ta "Number of clients session is attached to"
.It Li "session_activity" Ta "" Ta "Time of session last activity"
.It Li "session_created" Ta "" Ta "Time session created"
.It Li "session_format" Ta "" Ta "1 if format is for a session (not assuming the current)"
.It Li "session_last_attached" Ta "" Ta "Time session last attached"
.It Li "session_group" Ta "" Ta "Name of session group"
.It Li "session_group_size" Ta "" Ta "Size of session group"
.It Li "session_group_list" Ta "" Ta "List of sessions in group"
.It Li "session_grouped" Ta "" Ta "1 if session in a group"
.It Li "session_id" Ta "" Ta "Unique session ID"
.It Li "session_many_attached" Ta "" Ta "1 if multiple clients attached"
.It Li "session_name" Ta "#S" Ta "Name of session"
.It Li "session_stack" Ta "" Ta "Window indexes in most recent order"
.It Li "session_windows" Ta "" Ta "Number of windows in session"
.It Li "socket_path" Ta "" Ta "Server socket path"
.It Li "start_time" Ta "" Ta "Server start time"
.It Li "version" Ta "" Ta "Server version"
.It Li "window_activity" Ta "" Ta "Time of window last activity"
.It Li "window_activity_flag" Ta "" Ta "1 if window has activity"
.It Li "window_active" Ta "" Ta "1 if window active"
.It Li "window_bell_flag" Ta "" Ta "1 if window has bell"
.It Li "window_bigger" Ta "" Ta "1 if window is larger than client"
.It Li "window_flags" Ta "#F" Ta "Window flags"
.It Li "window_format" Ta "" Ta "1 if format is for a window (not assuming the current)"
.It Li "window_height" Ta "" Ta "Height of window"
.It Li "window_id" Ta "" Ta "Unique window ID"
.It Li "window_index" Ta "#I" Ta "Index of window"
.It Li "window_last_flag" Ta "" Ta "1 if window is the last used"
.It Li "window_layout" Ta "" Ta "Window layout description, ignoring zoomed window panes"
.It Li "window_linked" Ta "" Ta "1 if window is linked across sessions"
.It Li "window_name" Ta "#W" Ta "Name of window"
.It Li "window_offset_x" Ta "" Ta "X offset into window if larger than client"
.It Li "window_offset_y" Ta "" Ta "Y offset into window if larger than client"
.It Li "window_panes" Ta "" Ta "Number of panes in window"
.It Li "window_silence_flag" Ta "" Ta "1 if window has silence alert"
.It Li "window_stack_index" Ta "" Ta "Index in session most recent stack"
.It Li "window_visible_layout" Ta "" Ta "Window layout description, respecting zoomed window panes"
.It Li "window_width" Ta "" Ta "Width of window"
.It Li "window_zoomed_flag" Ta "" Ta "1 if window is zoomed"
.It Li "wrap_flag" Ta "" Ta "Pane wrap flag"
.El
.Sh NAMES AND TITLES
.Nm
distinguishes between names and titles.
Windows and sessions have names, which may be used to specify them in targets
and are displayed in the status line and various lists: the name is the
.Nm
identifier for a window or session.
Only panes have titles.
A pane's title is typically set by the program running inside the pane using
an escape sequence (like it would set the
.Xr xterm 1
window title in
.Xr X 7 ) .
Windows themselves do not have titles - a window's title is the title of its
active pane.
.Nm
itself may set the title of the terminal in which the client is running, see
the
.Ic set-titles
option.
.Pp
A session's name is set with the
.Ic new-session
and
.Ic rename-session
commands.
A window's name is set with one of:
.Bl -enum -width Ds
.It
A command argument (such as
.Fl n
for
.Ic new-window
or
.Ic new-session ) .
.It
An escape sequence (if the
.Ic allow-rename
option is turned on):
.Bd -literal -offset indent
$ printf '\e033kWINDOW_NAME\e033\e\e'
.Ed
.It
Automatic renaming, which sets the name to the active command in the window's
active pane.
See the
.Ic automatic-rename
option.
.El
.Pp
When a pane is first created, its title is the hostname.
A pane's title can be set via the title setting escape sequence, for example:
.Bd -literal -offset indent
$ printf '\e033]2;My Title\e033\e\e'
.Ed
.Pp
It can also be modified with the
.Ic select-pane
.Fl T
command.
.Sh ENVIRONMENT
When the server is started,
.Nm
copies the environment into the
.Em global environment ;
in addition, each session has a
.Em session environment .
When a window is created, the session and global environments are merged.
If a variable exists in both, the value from the session environment is used.
The result is the initial environment passed to the new process.
.Pp
The
.Ic update-environment
session option may be used to update the session environment from the client
when a new session is created or an old reattached.
.Nm
also initialises the
.Ev TMUX
variable with some internal information to allow commands to be executed
from inside, and the
.Ev TERM
variable with the correct terminal setting of
.Ql screen .
.Pp
Commands to alter and view the environment are:
.Bl -tag -width Ds
.It Xo Ic set-environment
.Op Fl gru
.Op Fl t Ar target-session
.Ar name Op Ar value
.Xc
.D1 (alias: Ic setenv )
Set or unset an environment variable.
If
.Fl g
is used, the change is made in the global environment; otherwise, it is applied
to the session environment for
.Ar target-session .
The
.Fl u
flag unsets a variable.
.Fl r
indicates the variable is to be removed from the environment before starting a
new process.
.It Xo Ic show-environment
.Op Fl gs
.Op Fl t Ar target-session
.Op Ar variable
.Xc
.D1 (alias: Ic showenv )
Display the environment for
.Ar target-session
or the global environment with
.Fl g .
If
.Ar variable
is omitted, all variables are shown.
Variables removed from the environment are prefixed with
.Ql - .
If
.Fl s
is used, the output is formatted as a set of Bourne shell commands.
.El
.Sh STATUS LINE
.Nm
includes an optional status line which is displayed in the bottom line of each
terminal.
By default, the status line is enabled (it may be disabled with the
.Ic status
session option) and contains, from left-to-right: the name of the current
session in square brackets; the window list; the title of the active pane
in double quotes; and the time and date.
.Pp
The status line is made of three parts: configurable left and right sections
(which may contain dynamic content such as the time or output from a shell
command, see the
.Ic status-left ,
.Ic status-left-length ,
.Ic status-right ,
and
.Ic status-right-length
options below), and a central window list.
By default, the window list shows the index, name and (if any) flag of the
windows present in the current session in ascending numerical order.
It may be customised with the
.Ar window-status-format
and
.Ar window-status-current-format
options.
The flag is one of the following symbols appended to the window name:
.Bl -column "Symbol" "Meaning" -offset indent
.It Sy "Symbol" Ta Sy "Meaning"
.It Li "*" Ta "Denotes the current window."
.It Li "-" Ta "Marks the last window (previously selected)."
.It Li "#" Ta "Window activity is monitored and activity has been detected."
.It Li "\&!" Ta "Window bells are monitored and a bell has occurred in the window."
.It Li "~" Ta "The window has been silent for the monitor-silence interval."
.It Li "M" Ta "The window contains the marked pane."
.It Li "Z" Ta "The window's active pane is zoomed."
.El
.Pp
The # symbol relates to the
.Ic monitor-activity
window option.
The window name is printed in inverted colours if an alert (bell, activity or
silence) is present.
.Pp
The colour and attributes of the status line may be configured, the entire
status line using the
.Ic status-style
session option and individual windows using the
.Ic window-status-style
window option.
.Pp
The status line is automatically refreshed at interval if it has changed, the
interval may be controlled with the
.Ic status-interval
session option.
.Pp
Commands related to the status line are as follows:
.Bl -tag -width Ds
.It Xo Ic command-prompt
.Op Fl 1i
.Op Fl I Ar inputs
.Op Fl p Ar prompts
.Op Fl t Ar target-client
.Op Ar template
.Xc
Open the command prompt in a client.
This may be used from inside
.Nm
to execute commands interactively.
.Pp
If
.Ar template
is specified, it is used as the command.
If present,
.Fl I
is a comma-separated list of the initial text for each prompt.
If
.Fl p
is given,
.Ar prompts
is a comma-separated list of prompts which are displayed in order; otherwise
a single prompt is displayed, constructed from
.Ar template
if it is present, or
.Ql \&:
if not.
.Pp
Before the command is executed, the first occurrence of the string
.Ql %%
and all occurrences of
.Ql %1
are replaced by the response to the first prompt, all
.Ql %2
are replaced with the response to the second prompt, and so on for further
prompts.
Up to nine prompt responses may be replaced
.Po
.Ql %1
to
.Ql %9
.Pc .
.Ql %%%
is like
.Ql %%
but any quotation marks are escaped.
.Pp
.Fl 1
makes the prompt only accept one key press, in this case the resulting input
is a single character.
.Fl i
executes the command every time the prompt input changes instead of when the
user exits the command prompt.
.Pp
The following keys have a special meaning in the command prompt, depending
on the value of the
.Ic status-keys
option:
.Bl -column "FunctionXXXXXXXXXXXXXXXXXXXXXXXXX" "viXXXX" "emacsX" -offset indent
.It Sy "Function" Ta Sy "vi" Ta Sy "emacs"
.It Li "Cancel command prompt" Ta "Escape" Ta "Escape"
.It Li "Delete current word" Ta "" Ta "C-w"
.It Li "Delete entire command" Ta "d" Ta "C-u"
.It Li "Delete from cursor to end" Ta "D" Ta "C-k"
.It Li "Execute command" Ta "Enter" Ta "Enter"
.It Li "Get next command from history" Ta "" Ta "Down"
.It Li "Get previous command from history" Ta "" Ta "Up"
.It Li "Insert top paste buffer" Ta "p" Ta "C-y"
.It Li "Look for completions" Ta "Tab" Ta "Tab"
.It Li "Move cursor left" Ta "h" Ta "Left"
.It Li "Move cursor right" Ta "l" Ta "Right"
.It Li "Move cursor to end" Ta "$" Ta "C-e"
.It Li "Move cursor to next word" Ta "w" Ta "M-f"
.It Li "Move cursor to previous word" Ta "b" Ta "M-b"
.It Li "Move cursor to start" Ta "0" Ta "C-a"
.It Li "Transpose characters" Ta "" Ta "C-t"
.El
.It Xo Ic confirm-before
.Op Fl p Ar prompt
.Op Fl t Ar target-client
.Ar command
.Xc
.D1 (alias: Ic confirm )
Ask for confirmation before executing
.Ar command .
If
.Fl p
is given,
.Ar prompt
is the prompt to display; otherwise a prompt is constructed from
.Ar command .
It may contain the special character sequences supported by the
.Ic status-left
option.
.Pp
This command works only from inside
.Nm .
.It Xo Ic display-message
.Op Fl p
.Op Fl c Ar target-client
.Op Fl t Ar target-pane
.Op Ar message
.Xc
.D1 (alias: Ic display )
Display a message.
If
.Fl p
is given, the output is printed to stdout, otherwise it is displayed in the
.Ar target-client
status line.
The format of
.Ar message
is described in the
.Sx FORMATS
section; information is taken from
.Ar target-pane
if
.Fl t
is given, otherwise the active pane for the session attached to
.Ar target-client .
.El
.Sh BUFFERS
.Nm
maintains a set of named
.Em paste buffers .
Each buffer may be either explicitly or automatically named.
Explicitly named buffers are named when created with the
.Ic set-buffer
or
.Ic load-buffer
commands, or by renaming an automatically named buffer with
.Ic set-buffer
.Fl n .
Automatically named buffers are given a name such as
.Ql buffer0001 ,
.Ql buffer0002
and so on.
When the
.Ic buffer-limit
option is reached, the oldest automatically named buffer is deleted.
Explicitly named buffers are not subject to
.Ic buffer-limit
and may be deleted with
.Ic delete-buffer
command.
.Pp
Buffers may be added using
.Ic copy-mode
or the
.Ic set-buffer
and
.Ic load-buffer
commands, and pasted into a window using the
.Ic paste-buffer
command.
If a buffer command is used and no buffer is specified, the most
recently added automatically named buffer is assumed.
.Pp
A configurable history buffer is also maintained for each window.
By default, up to 2000 lines are kept; this can be altered with the
.Ic history-limit
option (see the
.Ic set-option
command above).
.Pp
The buffer commands are as follows:
.Bl -tag -width Ds
.It Xo
.Ic choose-buffer
.Op Fl NZ
.Op Fl F Ar format
.Op Fl f Ar filter
.Op Fl O Ar sort-order
.Op Fl t Ar target-pane
.Op Ar template
.Xc
Put a pane into buffer mode, where a buffer may be chosen interactively from
a list.
.Fl Z
zooms the pane.
The following keys may be used in buffer mode:
.Bl -column "Key" "Function" -offset indent
.It Sy "Key" Ta Sy "Function"
.It Li "Enter" Ta "Paste selected buffer"
.It Li "Up" Ta "Select previous buffer"
.It Li "Down" Ta "Select next buffer"
.It Li "C-s" Ta "Search by name or content"
.It Li "n" Ta "Repeat last search"
.It Li "t" Ta "Toggle if buffer is tagged"
.It Li "T" Ta "Tag no buffers"
.It Li "C-t" Ta "Tag all buffers"
.It Li "p" Ta "Paste selected buffer"
.It Li "P" Ta "Paste tagged buffers"
.It Li "d" Ta "Delete selected buffer"
.It Li "D" Ta "Delete tagged buffers"
.It Li "f" Ta "Enter a format to filter items"
.It Li "O" Ta "Change sort order"
.It Li "v" Ta "Toggle preview"
.It Li "q" Ta "Exit mode"
.El
.Pp
After a buffer is chosen,
.Ql %%
is replaced by the buffer name in
.Ar template
and the result executed as a command.
If
.Ar template
is not given, "paste-buffer -b '%%'" is used.
.Pp
.Fl O
specifies the initial sort order: one of
.Ql time ,
.Ql name
or
.Ql size .
.Fl f
specifies an initial filter: the filter is a format - if it evaluates to zero,
the item in the list is not shown, otherwise it is shown.
If a filter would lead to an empty list, it is ignored.
.Fl F
specifies the format for each item in the list.
.Fl N
starts without the preview.
This command works only if at least one client is attached.
.It Ic clear-history Op Fl t Ar target-pane
.D1 (alias: Ic clearhist )
Remove and free the history for the specified pane.
.It Ic delete-buffer Op Fl b Ar buffer-name
.D1 (alias: Ic deleteb )
Delete the buffer named
.Ar buffer-name ,
or the most recently added automatically named buffer if not specified.
.It Xo Ic list-buffers
.Op Fl F Ar format
.Xc
.D1 (alias: Ic lsb )
List the global buffers.
For the meaning of the
.Fl F
flag, see the
.Sx FORMATS
section.
.It Xo Ic load-buffer
.Op Fl b Ar buffer-name
.Ar path
.Xc
.D1 (alias: Ic loadb )
Load the contents of the specified paste buffer from
.Ar path .
.It Xo Ic paste-buffer
.Op Fl dpr
.Op Fl b Ar buffer-name
.Op Fl s Ar separator
.Op Fl t Ar target-pane
.Xc
.D1 (alias: Ic pasteb )
Insert the contents of a paste buffer into the specified pane.
If not specified, paste into the current one.
With
.Fl d ,
also delete the paste buffer.
When output, any linefeed (LF) characters in the paste buffer are replaced with
a separator, by default carriage return (CR).
A custom separator may be specified using the
.Fl s
flag.
The
.Fl r
flag means to do no replacement (equivalent to a separator of LF).
If
.Fl p
is specified, paste bracket control codes are inserted around the
buffer if the application has requested bracketed paste mode.
.It Xo Ic save-buffer
.Op Fl a
.Op Fl b Ar buffer-name
.Ar path
.Xc
.D1 (alias: Ic saveb )
Save the contents of the specified paste buffer to
.Ar path .
The
.Fl a
option appends to rather than overwriting the file.
.It Xo Ic set-buffer
.Op Fl a
.Op Fl b Ar buffer-name
.Op Fl n Ar new-buffer-name
.Ar data
.Xc
.D1 (alias: Ic setb )
Set the contents of the specified buffer to
.Ar data .
The
.Fl a
option appends to rather than overwriting the buffer.
The
.Fl n
option renames the buffer to
.Ar new-buffer-name .
.It Xo Ic show-buffer
.Op Fl b Ar buffer-name
.Xc
.D1 (alias: Ic showb )
Display the contents of the specified buffer.
.El
.Sh MISCELLANEOUS
Miscellaneous commands are as follows:
.Bl -tag -width Ds
.It Ic clock-mode Op Fl t Ar target-pane
Display a large clock.
.It Xo Ic if-shell
.Op Fl bF
.Op Fl t Ar target-pane
.Ar shell-command command
.Op Ar command
.Xc
.D1 (alias: Ic if )
Execute the first
.Ar command
if
.Ar shell-command
returns success or the second
.Ar command
otherwise.
Before being executed,
.Ar shell-command
is expanded using the rules specified in the
.Sx FORMATS
section, including those relevant to
.Ar target-pane .
With
.Fl b ,
.Ar shell-command
is run in the background.
.Pp
If
.Fl F
is given,
.Ar shell-command
is not executed but considered success if neither empty nor zero (after formats
are expanded).
.It Ic lock-server
.D1 (alias: Ic lock )
Lock each client individually by running the command specified by the
.Ic lock-command
option.
.It Xo Ic run-shell
.Op Fl b
.Op Fl t Ar target-pane
.Ar shell-command
.Xc
.D1 (alias: Ic run )
Execute
.Ar shell-command
in the background without creating a window.
Before being executed, shell-command is expanded using the rules specified in
the
.Sx FORMATS
section.
With
.Fl b ,
the command is run in the background.
After it finishes, any output to stdout is displayed in copy mode (in the pane
specified by
.Fl t
or the current pane if omitted).
If the command doesn't return success, the exit status is also displayed.
.It Xo Ic wait-for
.Op Fl L | S | U
.Ar channel
.Xc
.D1 (alias: Ic wait )
When used without options, prevents the client from exiting until woken using
.Ic wait-for
.Fl S
with the same channel.
When
.Fl L
is used, the channel is locked and any clients that try to lock the same
channel are made to wait until the channel is unlocked with
.Ic wait-for
.Fl U .
This command only works from outside
.Nm .
.El
.Sh TERMINFO EXTENSIONS
.Nm
understands some unofficial extensions to
.Xr terminfo 5 :
.Bl -tag -width Ds
.It Em Cs , Cr
Set the cursor colour.
The first takes a single string argument and is used to set the colour;
the second takes no arguments and restores the default cursor colour.
If set, a sequence such as this may be used
to change the cursor colour from inside
.Nm :
.Bd -literal -offset indent
$ printf '\e033]12;red\e033\e\e'
.Ed
.It Em \&Smulx
Set a styled underline.
The single parameter is one of: 0 for no underline, 1 for normal
underline, 2 for double underline, 3 for curly underline, 4 for dotted
underline and 5 for dashed underline.
.It Em \&Ss , Se
Set or reset the cursor style.
If set, a sequence such as this may be used
to change the cursor to an underline:
.Bd -literal -offset indent
$ printf '\e033[4 q'
.Ed
.Pp
If
.Em Se
is not set, \&Ss with argument 0 will be used to reset the cursor style instead.
.It Em \&Tc
Indicate that the terminal supports the
.Ql direct colour
RGB escape sequence (for example, \ee[38;2;255;255;255m).
.Pp
If supported, this is used for the initialize colour escape sequence (which
may be enabled by adding the
.Ql initc
and
.Ql ccc
capabilities to the
.Nm
.Xr terminfo 5
entry).
.It Em \&Ms
Store the current buffer in the host terminal's selection (clipboard).
See the
.Em set-clipboard
option above and the
.Xr xterm 1
man page.
.El
.Sh CONTROL MODE
.Nm
offers a textual interface called
.Em control mode .
This allows applications to communicate with
.Nm
using a simple text-only protocol.
.Pp
In control mode, a client sends
.Nm
commands or command sequences terminated by newlines on standard input.
Each command will produce one block of output on standard output.
An output block consists of a
.Em %begin
line followed by the output (which may be empty).
The output block ends with a
.Em %end
or
.Em %error .
.Em %begin
and matching
.Em %end
or
.Em %error
have two arguments: an integer time (as seconds from epoch) and command number.
For example:
.Bd -literal -offset indent
%begin 1363006971 2
0: ksh* (1 panes) [80x24] [layout b25f,80x24,0,0,2] @2 (active)
%end 1363006971 2
.Ed
.Pp
The
.Ic refresh-client
.Fl C
command may be used to set the size of a client in control mode.
.Pp
In control mode,
.Nm
outputs notifications.
A notification will never occur inside an output block.
.Pp
The following notifications are defined:
.Bl -tag -width Ds
.It Ic %client-session-changed Ar client Ar session-id Ar name
The client is now attached to the session with ID
.Ar session-id ,
which is named
.Ar name .
.It Ic %exit Op Ar reason
The
.Nm
client is exiting immediately, either because it is not attached to any session
or an error occurred.
If present,
.Ar reason
describes why the client exited.
.It Ic %layout-change Ar window-id Ar window-layout Ar window-visible-layout Ar window-flags
The layout of a window with ID
.Ar window-id
changed.
The new layout is
.Ar window-layout .
The window's visible layout is
.Ar window-visible-layout
and the window flags are
.Ar window-flags .
.It Ic %output Ar pane-id Ar value
A window pane produced output.
.Ar value
escapes non-printable characters and backslash as octal \\xxx.
.It Ic %pane-mode-changed Ar pane-id
The pane with ID
.Ar pane-id
has changed mode.
.It Ic %session-changed Ar session-id Ar name
The client is now attached to the session with ID
.Ar session-id ,
which is named
.Ar name .
.It Ic %session-renamed Ar name
The current session was renamed to
.Ar name .
.It Ic %session-window-changed Ar session-id Ar window-id
The session with ID
.Ar session-id
changed its active window to the window with ID
.Ar window-id .
.It Ic %sessions-changed
A session was created or destroyed.
.It Ic %unlinked-window-add Ar window-id
The window with ID
.Ar window-id
was created but is not linked to the current session.
.It Ic %window-add Ar window-id
The window with ID
.Ar window-id
was linked to the current session.
.It Ic %window-close Ar window-id
The window with ID
.Ar window-id
closed.
.It Ic %window-pane-changed Ar window-id Ar pane-id
The active pane in the window with ID
.Ar window-id
changed to the pane with ID
.Ar pane-id .
.It Ic %window-renamed Ar window-id Ar name
The window with ID
.Ar window-id
was renamed to
.Ar name .
.El
.Sh FILES
.Bl -tag -width "@SYSCONFDIR@/tmux.confXXX" -compact
.It Pa ~/.tmux.conf
Default
.Nm
configuration file.
.It Pa @SYSCONFDIR@/tmux.conf
System-wide configuration file.
.El
.Sh EXAMPLES
To create a new
.Nm
session running
.Xr vi 1 :
.Pp
.Dl $ tmux new-session vi
.Pp
Most commands have a shorter form, known as an alias.
For new-session, this is
.Ic new :
.Pp
.Dl $ tmux new vi
.Pp
Alternatively, the shortest unambiguous form of a command is accepted.
If there are several options, they are listed:
.Bd -literal -offset indent
$ tmux n
ambiguous command: n, could be: new-session, new-window, next-window
.Ed
.Pp
Within an active session, a new window may be created by typing
.Ql C-b c
(Ctrl
followed by the
.Ql b
key
followed by the
.Ql c
key).
.Pp
Windows may be navigated with:
.Ql C-b 0
(to select window 0),
.Ql C-b 1
(to select window 1), and so on;
.Ql C-b n
to select the next window; and
.Ql C-b p
to select the previous window.
.Pp
A session may be detached using
.Ql C-b d
(or by an external event such as
.Xr ssh 1
disconnection) and reattached with:
.Pp
.Dl $ tmux attach-session
.Pp
Typing
.Ql C-b \&?
lists the current key bindings in the current window; up and down may be used
to navigate the list or
.Ql q
to exit from it.
.Pp
Commands to be run when the
.Nm
server is started may be placed in the
.Pa ~/.tmux.conf
configuration file.
Common examples include:
.Pp
Changing the default prefix key:
.Bd -literal -offset indent
set-option -g prefix C-a
unbind-key C-b
bind-key C-a send-prefix
.Ed
.Pp
Turning the status line off, or changing its colour:
.Bd -literal -offset indent
set-option -g status off
set-option -g status-style bg=blue
.Ed
.Pp
Setting other options, such as the default command,
or locking after 30 minutes of inactivity:
.Bd -literal -offset indent
set-option -g default-command "exec /bin/ksh"
set-option -g lock-after-time 1800
.Ed
.Pp
Creating new key bindings:
.Bd -literal -offset indent
bind-key b set-option status
bind-key / command-prompt "split-window 'exec man %%'"
bind-key S command-prompt "new-window -n %1 'ssh %1'"
.Ed
.Sh SEE ALSO
.Xr pty 4
.Sh AUTHORS
.An Nicholas Marriott Aq Mt nicholas.marriott@gmail.com<|MERGE_RESOLUTION|>--- conflicted
+++ resolved
@@ -930,13 +930,8 @@
 .Ic update-environment
 option will not be applied.
 .It Xo Ic refresh-client
-<<<<<<< HEAD
-.Op Fl cDlLRSU
-.Op Fl C Ar XxY
-=======
 .Op Fl lS
 .Op Fl C Ar width,height
->>>>>>> 64699538
 .Op Fl t Ar target-client
 .Op Ar adjustment
 .Xc
