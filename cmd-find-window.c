--- conflicted
+++ resolved
@@ -143,11 +143,7 @@
 	const char			*template;
 	u_int				 i, match_flags;
 
-<<<<<<< HEAD
 	if (c == NULL) {
-=======
-	if ((c = cmd_find_client(cmdq, NULL, 1)) == NULL) {
->>>>>>> dc2adc6b
 		cmdq_error(cmdq, "no client available");
 		return (CMD_RETURN_ERROR);
 	}
