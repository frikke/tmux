/* $OpenBSD$ */

/*
 * Copyright (c) 2007 Nicholas Marriott <nicm@users.sourceforge.net>
 *
 * Permission to use, copy, modify, and distribute this software for any
 * purpose with or without fee is hereby granted, provided that the above
 * copyright notice and this permission notice appear in all copies.
 *
 * THE SOFTWARE IS PROVIDED "AS IS" AND THE AUTHOR DISCLAIMS ALL WARRANTIES
 * WITH REGARD TO THIS SOFTWARE INCLUDING ALL IMPLIED WARRANTIES OF
 * MERCHANTABILITY AND FITNESS. IN NO EVENT SHALL THE AUTHOR BE LIABLE FOR
 * ANY SPECIAL, DIRECT, INDIRECT, OR CONSEQUENTIAL DAMAGES OR ANY DAMAGES
 * WHATSOEVER RESULTING FROM LOSS OF MIND, USE, DATA OR PROFITS, WHETHER
 * IN AN ACTION OF CONTRACT, NEGLIGENCE OR OTHER TORTIOUS ACTION, ARISING
 * OUT OF OR IN CONNECTION WITH THE USE OR PERFORMANCE OF THIS SOFTWARE.
 */

#include <sys/types.h>
#include <sys/time.h>

#include <fnmatch.h>
#include <pwd.h>
#include <stdlib.h>
#include <string.h>
#include <unistd.h>

#include "tmux.h"

struct client	*cmd_find_client(struct cmd_q *, const char *, int);
struct session	*cmd_find_session(struct cmd_q *, const char *, int);
struct winlink	*cmd_find_window(struct cmd_q *, const char *,
		     struct session **);
int		 cmd_find_index(struct cmd_q *, const char *,
		     struct session **);
struct winlink	*cmd_find_pane(struct cmd_q *, const char *, struct session **,
		     struct window_pane **);
int		 cmd_has_session_alert(struct session *, struct alert **);

const struct cmd_entry *cmd_table[] = {
	&cmd_attach_session_entry,
	&cmd_bind_key_entry,
	&cmd_break_pane_entry,
	&cmd_capture_pane_entry,
	&cmd_choose_buffer_entry,
	&cmd_choose_client_entry,
	&cmd_choose_session_entry,
	&cmd_choose_tree_entry,
	&cmd_choose_window_entry,
	&cmd_clear_history_entry,
	&cmd_clock_mode_entry,
	&cmd_command_prompt_entry,
	&cmd_confirm_before_entry,
	&cmd_copy_mode_entry,
	&cmd_delete_buffer_entry,
	&cmd_detach_client_entry,
	&cmd_display_message_entry,
	&cmd_display_panes_entry,
	&cmd_find_window_entry,
	&cmd_has_session_entry,
	&cmd_if_shell_entry,
	&cmd_join_pane_entry,
	&cmd_kill_pane_entry,
	&cmd_kill_server_entry,
	&cmd_kill_session_entry,
	&cmd_kill_window_entry,
	&cmd_last_pane_entry,
	&cmd_last_window_entry,
	&cmd_link_window_entry,
	&cmd_list_buffers_entry,
	&cmd_list_clients_entry,
	&cmd_list_commands_entry,
	&cmd_list_keys_entry,
	&cmd_list_panes_entry,
	&cmd_list_sessions_entry,
	&cmd_list_windows_entry,
	&cmd_load_buffer_entry,
	&cmd_lock_client_entry,
	&cmd_lock_server_entry,
	&cmd_lock_session_entry,
	&cmd_move_pane_entry,
	&cmd_move_window_entry,
	&cmd_new_session_entry,
	&cmd_new_window_entry,
	&cmd_next_layout_entry,
	&cmd_next_window_entry,
	&cmd_paste_buffer_entry,
	&cmd_pipe_pane_entry,
	&cmd_previous_layout_entry,
	&cmd_previous_window_entry,
	&cmd_refresh_client_entry,
	&cmd_rename_session_entry,
	&cmd_rename_window_entry,
	&cmd_resize_pane_entry,
	&cmd_respawn_pane_entry,
	&cmd_respawn_window_entry,
	&cmd_rotate_window_entry,
	&cmd_run_shell_entry,
	&cmd_save_buffer_entry,
	&cmd_select_layout_entry,
	&cmd_select_pane_entry,
	&cmd_select_window_entry,
	&cmd_send_keys_entry,
	&cmd_send_prefix_entry,
	&cmd_server_info_entry,
	&cmd_set_buffer_entry,
	&cmd_set_environment_entry,
	&cmd_set_hook_entry,
	&cmd_set_option_entry,
	&cmd_set_window_option_entry,
	&cmd_show_buffer_entry,
	&cmd_show_environment_entry,
	&cmd_show_hooks_entry,
	&cmd_show_messages_entry,
	&cmd_show_options_entry,
	&cmd_show_window_options_entry,
	&cmd_source_file_entry,
	&cmd_split_window_entry,
	&cmd_start_server_entry,
	&cmd_suspend_client_entry,
	&cmd_swap_pane_entry,
	&cmd_swap_window_entry,
	&cmd_switch_client_entry,
	&cmd_unbind_key_entry,
	&cmd_unlink_window_entry,
	&cmd_wait_for_entry,
	NULL
};

<<<<<<< HEAD
void		 cmd_clear_state(struct cmd_state *);
struct client	*cmd_get_state_client(struct cmd_q *, int);
int		 cmd_set_state_tflag(struct cmd *, struct cmd_q *);
int		 cmd_set_state_sflag(struct cmd *, struct cmd_q *);
int		 cmd_session_better(struct session *, struct session *, int);
struct session	*cmd_choose_session_list(struct sessionslist *);
struct session	*cmd_choose_session(int);
struct client	*cmd_choose_client(struct clients *);
struct client	*cmd_lookup_client(const char *);
struct session	*cmd_lookup_session(struct cmd_q *, const char *, int *);
struct session	*cmd_lookup_session_id(const char *);
struct winlink	*cmd_lookup_window(struct session *, const char *, int *);
int		 cmd_lookup_index(struct session *, const char *, int *);
struct winlink	*cmd_lookup_winlink_windowid(struct session *, const char *);
struct session	*cmd_window_session(struct cmd_q *, struct window *,
		    struct winlink **);
struct winlink	*cmd_find_window_offset(const char *, struct session *, int *);
int		 cmd_find_index_offset(const char *, struct session *, int *);
struct window_pane *cmd_find_pane_offset(const char *, struct winlink *);

=======
>>>>>>> dc2adc6b
int
cmd_pack_argv(int argc, char **argv, char *buf, size_t len)
{
	size_t	arglen;
	int	i;

	if (argc == 0)
		return (0);

	*buf = '\0';
	for (i = 0; i < argc; i++) {
		if (strlcpy(buf, argv[i], len) >= len)
			return (-1);
		arglen = strlen(argv[i]) + 1;
		buf += arglen;
		len -= arglen;
	}

	return (0);
}

int
cmd_unpack_argv(char *buf, size_t len, int argc, char ***argv)
{
	int	i;
	size_t	arglen;

	if (argc == 0)
		return (0);
	*argv = xcalloc(argc, sizeof **argv);

	buf[len - 1] = '\0';
	for (i = 0; i < argc; i++) {
		if (len == 0) {
			cmd_free_argv(argc, *argv);
			return (-1);
		}

		arglen = strlen(buf) + 1;
		(*argv)[i] = xstrdup(buf);
		buf += arglen;
		len -= arglen;
	}

	return (0);
}

char **
cmd_copy_argv(int argc, char **argv)
{
	char	**new_argv;
	int	  i;

	if (argc == 0)
		return (NULL);
	new_argv = xcalloc(argc + 1, sizeof *new_argv);
	for (i = 0; i < argc; i++) {
		if (argv[i] != NULL)
			new_argv[i] = xstrdup(argv[i]);
	}
	return (new_argv);
}

void
cmd_free_argv(int argc, char **argv)
{
	int	i;

	if (argc == 0)
		return;
	for (i = 0; i < argc; i++)
		free(argv[i]);
	free(argv);
}

char *
cmd_stringify_argv(int argc, char **argv)
{
	char	*buf;
	int	 i;
	size_t	 len;

	if (argc == 0)
		return (xstrdup(""));

	len = 0;
	buf = NULL;

	for (i = 0; i < argc; i++) {
		len += strlen(argv[i]) + 1;
		buf = xrealloc(buf, len);

		if (i == 0)
			*buf = '\0';
		else
			strlcat(buf, " ", len);
		strlcat(buf, argv[i], len);
	}
	return (buf);
}

struct cmd *
cmd_parse(int argc, char **argv, const char *file, u_int line, char **cause)
{
	const struct cmd_entry **entryp, *entry;
	struct cmd		*cmd;
	struct args		*args;
	char			 s[BUFSIZ];
	int			 ambiguous = 0;

	*cause = NULL;
	if (argc == 0) {
		xasprintf(cause, "no command");
		return (NULL);
	}

	entry = NULL;
	for (entryp = cmd_table; *entryp != NULL; entryp++) {
		if ((*entryp)->alias != NULL &&
		    strcmp((*entryp)->alias, argv[0]) == 0) {
			ambiguous = 0;
			entry = *entryp;
			break;
		}

		if (strncmp((*entryp)->name, argv[0], strlen(argv[0])) != 0)
			continue;
		if (entry != NULL)
			ambiguous = 1;
		entry = *entryp;

		/* Bail now if an exact match. */
		if (strcmp(entry->name, argv[0]) == 0)
			break;
	}
	if (ambiguous)
		goto ambiguous;
	if (entry == NULL) {
		xasprintf(cause, "unknown command: %s", argv[0]);
		return (NULL);
	}

	args = args_parse(entry->args_template, argc, argv);
	if (args == NULL)
		goto usage;
	if (entry->args_lower != -1 && args->argc < entry->args_lower)
		goto usage;
	if (entry->args_upper != -1 && args->argc > entry->args_upper)
		goto usage;

	cmd = xcalloc(1, sizeof *cmd);
	cmd->entry = entry;
	cmd->args = args;

	if (file != NULL)
		cmd->file = xstrdup(file);
	cmd->line = line;

	return (cmd);

ambiguous:
	*s = '\0';
	for (entryp = cmd_table; *entryp != NULL; entryp++) {
		if (strncmp((*entryp)->name, argv[0], strlen(argv[0])) != 0)
			continue;
		if (strlcat(s, (*entryp)->name, sizeof s) >= sizeof s)
			break;
		if (strlcat(s, ", ", sizeof s) >= sizeof s)
			break;
	}
	s[strlen(s) - 2] = '\0';
	xasprintf(cause, "ambiguous command: %s, could be: %s", argv[0], s);
	return (NULL);

usage:
	if (args != NULL)
		args_free(args);
	xasprintf(cause, "usage: %s %s", entry->name, entry->usage);
	return (NULL);
}

void
cmd_clear_state(struct cmd_state *state)
{
	state->c = NULL;

	state->tflag.s = NULL;
	state->tflag.wl = NULL;
	state->tflag.wp = NULL;
	state->tflag.idx = -1;

	state->sflag.s = NULL;
	state->sflag.wl = NULL;
	state->sflag.wp = NULL;
	state->sflag.idx = -1;
}

struct client *
cmd_get_state_client(struct cmd_q *cmdq, int quiet)
{
	struct cmd	*cmd = cmdq->cmd;
	struct args	*args = cmd->args;

	switch (cmd->entry->flags & (CMD_PREP_CLIENT_C|CMD_PREP_CLIENT_T)) {
	case 0:
		return (cmd_current_client(cmdq));
	case CMD_PREP_CLIENT_C:
		return (cmd_find_client(cmdq, args_get(args, 'c'), quiet));
	case CMD_PREP_CLIENT_T:
		return (cmd_find_client(cmdq, args_get(args, 't'), quiet));
	default:
		log_fatalx("both -t and -c for %s", cmd->entry->name);
	}
}

int
cmd_set_state_tflag(struct cmd *cmd, struct cmd_q *cmdq)
{
	struct cmd_state	*state = &cmdq->state;
	const char		*tflag;
	int			 flags = cmd->entry->flags, everything = 0;
	int			 prefer = !!(flags & CMD_PREP_PREFERUNATTACHED);
	struct session		*s;
	struct window		*w;
	struct winlink		*wl;
	struct window_pane	*wp;

	/*
	 * If the command wants something for -t and no -t argument is present,
	 * use the base command's -t instead.
	 */
	tflag = args_get(cmd->args, 't');
	if (tflag == NULL) {
		if ((flags & CMD_PREP_ALL_T) == 0)
			return (0); /* doesn't care about -t */
		cmd = cmdq->cmd;
		everything = 1;
		tflag = args_get(cmd->args, 't');
	}

	/*
	 * If no -t and the current command is allowed to fail, just skip to
	 * fill in as much we can. Otherwise continue and let cmd_find_* fail.
	 */
	if (tflag == NULL && (flags & CMD_PREP_CANFAIL))
		goto complete_everything;

	/* Fill in state using command (current or base) flags. */
	switch (cmd->entry->flags & CMD_PREP_ALL_T) {
	case 0:
		break;
	case CMD_PREP_SESSION_T|CMD_PREP_PANE_T:
		if (tflag != NULL && tflag[strcspn(tflag, ":.")] != '\0') {
			state->tflag.wl = cmd_find_pane(cmdq, tflag,
			    &state->tflag.s, &state->tflag.wp);
			if (state->tflag.wl == NULL)
				return (-1);
		} else {
			state->tflag.s = cmd_find_session(cmdq, tflag, prefer);
			if (state->tflag.s == NULL)
				return (-1);

			s = state->tflag.s;
			if ((w = cmd_lookup_windowid(tflag)) != NULL)
				wp = w->active;
			else if ((wp = cmd_lookup_paneid(tflag)) != NULL)
				w = wp->window;
			wl = winlink_find_by_window(&s->windows, w);
			if (wl != NULL) {
				state->tflag.wl = wl;
				state->tflag.wp = wp;
			}
		}
		break;
	case CMD_PREP_SESSION_RENUM_T|CMD_PREP_INDEX_T:
		state->tflag.s = cmd_find_session(cmdq, tflag, prefer);
		if (state->tflag.s == NULL) {
			state->tflag.idx = cmd_find_index(cmdq, tflag, &state->tflag.s);
			if (state->tflag.idx == -2)
				return (-1);
		}
		break;
	case CMD_PREP_SESSION_T:
		state->tflag.s = cmd_find_session(cmdq, tflag, prefer);
		if (state->tflag.s == NULL)
			return (-1);
		break;
	case CMD_PREP_WINDOW_T:
		state->tflag.wl = cmd_find_window(cmdq, tflag, &state->tflag.s);
		if (state->tflag.wl == NULL)
			return (-1);
		break;
	case CMD_PREP_PANE_T:
		state->tflag.wl = cmd_find_pane(cmdq, tflag, &state->tflag.s,
		    &state->tflag.wp);
		if (state->tflag.wl == NULL)
			return (-1);
		break;
	case CMD_PREP_INDEX_T:
		state->tflag.idx = cmd_find_index(cmdq, tflag, &state->tflag.s);
		if (state->tflag.idx == -2)
			return (-1);
		break;
	default:
		log_fatalx("too many -t for %s", cmd->entry->name);
	}

	/*
	 * If this is still the current command, it wants what it asked for and
	 * nothing more. If it's the base command, fill in as much as possible
	 * because the current command may have different flags.
	 */
	if (!everything)
		return (0);

complete_everything:
	if (state->tflag.s == NULL) {
		if (state->c != NULL)
			state->tflag.s = state->c->session;
		if (state->tflag.s == NULL)
			state->tflag.s = cmd_current_session(cmdq, prefer);
		if (state->tflag.s == NULL) {
			if (flags & CMD_PREP_CANFAIL)
				return (0);

			cmdq_error(cmdq, "no current session");
			return (-1);
		}
	}
	if (state->tflag.wl == NULL)
		state->tflag.wl = cmd_find_window(cmdq, tflag, &state->tflag.s);
	if (state->tflag.wp == NULL) {
		state->tflag.wl = cmd_find_pane(cmdq, tflag, &state->tflag.s,
		    &state->tflag.wp);
	}

	return (0);
}

int
cmd_set_state_sflag(struct cmd *cmd, struct cmd_q *cmdq)
{
	struct cmd_state	*state = &cmdq->state;
	const char		*sflag;
	int			 flags = cmd->entry->flags, everything = 0;
	int			 prefer = !!(flags & CMD_PREP_PREFERUNATTACHED);
	struct session		*s;
	struct window		*w;
	struct winlink		*wl;
	struct window_pane	*wp;

	/*
	 * If the command wants something for -s and no -s argument is present,
	 * use the base command's -s instead.
	 */
	sflag = args_get(cmd->args, 's');
	if (sflag == NULL) {
		if ((flags & CMD_PREP_ALL_S) == 0)
			return (0); /* doesn't care about -s */
		cmd = cmdq->cmd;
		everything = 1;
		sflag = args_get(cmd->args, 's');
	}

	/*
	 * If no -s and the current command is allowed to fail, just skip to
	 * fill in as much we can. Otherwise continue and let cmd_find_* fail.
	 */
	if (sflag == NULL && (flags & CMD_PREP_CANFAIL))
		goto complete_everything;

	/* Fill in state using command (current or base) flags. */
	switch (cmd->entry->flags & CMD_PREP_ALL_S) {
	case 0:
		break;
	case CMD_PREP_SESSION_S|CMD_PREP_PANE_S:
		if (sflag != NULL && sflag[strcspn(sflag, ":.")] != '\0') {
			state->sflag.wl = cmd_find_pane(cmdq, sflag,
			    &state->sflag.s, &state->sflag.wp);
			if (state->sflag.wl == NULL)
				return (-1);
		} else {
			state->sflag.s = cmd_find_session(cmdq, sflag, prefer);
			if (state->sflag.s == NULL)
				return (-1);

			s = state->sflag.s;
			if ((w = cmd_lookup_windowid(sflag)) != NULL)
				wp = w->active;
			else if ((wp = cmd_lookup_paneid(sflag)) != NULL)
				w = wp->window;
			wl = winlink_find_by_window(&s->windows, w);
			if (wl != NULL) {
				state->sflag.wl = wl;
				state->sflag.wp = wp;
			}
		}
		break;
	case CMD_PREP_SESSION_S:
		state->sflag.s = cmd_find_session(cmdq, sflag, prefer);
		if (state->sflag.s == NULL)
			return (-1);
		break;
	case CMD_PREP_WINDOW_S:
		state->sflag.wl = cmd_find_window(cmdq, sflag, &state->sflag.s);
		if (state->sflag.wl == NULL)
			return (-1);
		break;
	case CMD_PREP_PANE_S:
		state->sflag.wl = cmd_find_pane(cmdq, sflag, &state->sflag.s,
		    &state->sflag.wp);
		if (state->sflag.wl == NULL)
			return (-1);
		break;
	case CMD_PREP_INDEX_S:
		state->sflag.idx = cmd_find_index(cmdq, sflag, &state->sflag.s);
		if (state->sflag.idx == -2)
			return (-1);
		break;
	default:
		log_fatalx("too many -s for %s", cmd->entry->name);
	}

	/*
	 * If this is still the current command, it wants what it asked for and
	 * nothing more. If it's the base command, fill in as much as possible
	 * because the current command may have different flags.
	 */
	if (!everything)
		return (0);

complete_everything:
	if (state->sflag.s == NULL) {
		if (state->c != NULL)
			state->sflag.s = state->c->session;

		if (state->sflag.s == NULL)
			state->sflag.s = cmd_current_session(cmdq, prefer);

		if (state->sflag.s == NULL) {
			if (flags & CMD_PREP_CANFAIL)
				return (0);
			cmdq_error(cmdq, "no current session");
			return (-1);
		}
	}
	if (state->sflag.wl == NULL) {
		state->sflag.wl = cmd_find_pane(cmdq, sflag, &state->sflag.s,
		    &state->sflag.wp);
	}
	if (state->sflag.wp == NULL) {
		state->sflag.wl = cmd_find_pane(cmdq, sflag, &state->sflag.s,
		    &state->sflag.wp);
	}
	return (0);
}

int
cmd_prepare_state(struct cmd *cmd, struct cmd_q *cmdq)
{
	struct cmd_state	*state = &cmdq->state;
	struct args		*args = cmd->args;
	const char		*cflag;
	const char		*tflag;
	char                     tmp[BUFSIZ];
	int			 error;

	cmd_print(cmd, tmp, sizeof tmp);
	log_debug("preparing state for: %s (client %d)", tmp,
	    cmdq->client != NULL ? cmdq->client->ibuf.fd : -1);

	/* Start with an empty state. */
	cmd_clear_state(state);

	/*
	 * If the command wants a client and provides -c or -t, use it. If not,
	 * try the base command instead via cmd_get_state_client. No client is
	 * allowed if no flags, otherwise it must be available.
	 */
	switch (cmd->entry->flags & (CMD_PREP_CLIENT_C|CMD_PREP_CLIENT_T)) {
	case 0:
		state->c = cmd_get_state_client(cmdq, 1);
		break;
	case CMD_PREP_CLIENT_C:
		cflag = args_get(args, 'c');
		if (cflag == NULL)
			state->c = cmd_get_state_client(cmdq, 0);
		else
			state->c = cmd_find_client(cmdq, cflag, 0);
		if (state->c == NULL)
			return (-1);
		break;
	case CMD_PREP_CLIENT_T:
		tflag = args_get(args, 't');
		if (tflag == NULL)
			state->c = cmd_get_state_client(cmdq, 0);
		else
			state->c = cmd_find_client(cmdq, tflag, 0);
		if (state->c == NULL)
			return (-1);
		break;
	default:
		log_fatalx("both -c and -t for %s", cmd->entry->name);
	}

	error = cmd_set_state_tflag(cmd, cmdq);
	if (error == 0)
		error = cmd_set_state_sflag(cmd, cmdq);
	return (error);
}

size_t
cmd_print(struct cmd *cmd, char *buf, size_t len)
{
	size_t	off, used;

	off = xsnprintf(buf, len, "%s ", cmd->entry->name);
	if (off + 1 < len) {
		used = args_print(cmd->args, buf + off, len - off - 1);
		if (used == 0)
			off--;
		else
			off += used;
		buf[off] = '\0';
	}
	return (off);
}

<<<<<<< HEAD
int
cmd_has_session_alert(struct session *s, struct alert **al)
{
	struct alert	*al1;

	RB_FOREACH(al1, alerts, &alerts) {
		if (al1->s == s) {
			if (al != NULL)
				*al = al1;
			return (1);
		}
	}
	return (0);
}

/*
 * Figure out the current session. Use: 1) the current session, if the command
 * context has one; 2) the most recently used session containing the pty of the
 * calling client, if any; 3) the session specified in the TMUX variable from
 * the environment (as passed from the client); 4) the most recently used
 * session from all sessions.
 */
struct session *
cmd_current_session(struct cmd_q *cmdq, int prefer_unattached)
{
	struct client		*c = cmdq->client;
	struct session		*s;
	struct sessionslist	 ss;
	struct winlink		*wl;
	struct window_pane	*wp;
	const char		*path;
	int			 found;

	/* If there's no alerts present, and there's a current session, return
	 * that.
	 */
	if (RB_EMPTY(&alerts) && c != NULL && c->session != NULL)
		return (c->session);

	/* Check all sessions for alerts, and for any one found, use that. */
	RB_FOREACH(s, sessions, &sessions) {
		if (cmd_has_session_alert(s, NULL)) {
			return (s);
		}
	}

	/*
	 * If the name of the calling client's pty is known, build a list of
	 * the sessions that contain it and if any choose either the first or
	 * the newest.
	 */
	path = c == NULL ? NULL : c->tty.path;
	if (path != NULL) {
		ARRAY_INIT(&ss);
		RB_FOREACH(s, sessions, &sessions) {
			found = 0;
			RB_FOREACH(wl, winlinks, &s->windows) {
				TAILQ_FOREACH(wp, &wl->window->panes, entry) {
					if (strcmp(wp->tty, path) == 0) {
						found = 1;
						break;
					}
				}
				if (found)
					break;
			}
			if (found)
				ARRAY_ADD(&ss, s);
		}

		s = cmd_choose_session_list(&ss);
		ARRAY_FREE(&ss);
		if (s != NULL)
			return (s);
	}

	return (cmd_choose_session(prefer_unattached));
}

/* Is this session better? */
=======
/* Adjust current mouse position for a pane. */
>>>>>>> dc2adc6b
int
cmd_mouse_at(struct window_pane *wp, struct mouse_event *m, u_int *xp,
    u_int *yp, int last)
{
	u_int	x, y;

	if (last) {
		x = m->lx;
		y = m->ly;
	} else {
		x = m->x;
		y = m->y;
	}

	if (m->statusat == 0 && y > 0)
		y--;
	else if (m->statusat > 0 && y >= (u_int)m->statusat)
		y = m->statusat - 1;

	if (x < wp->xoff || x >= wp->xoff + wp->sx)
		return (-1);
	if (y < wp->yoff || y >= wp->yoff + wp->sy)
		return (-1);

<<<<<<< HEAD
	idx = strtonum(name, 0, INT_MAX, &errstr);
	if (errstr == NULL)
		return (idx);

	return (-1);
}

/* Lookup pane id. An initial % means a pane id. */
struct window_pane *
cmd_lookup_paneid(const char *arg)
{
	const char	*errstr;
	u_int		 paneid;

	if (arg == NULL || *arg != '%')
		return (NULL);

	paneid = strtonum(arg + 1, 0, UINT_MAX, &errstr);
	if (errstr != NULL)
		return (NULL);
	return (window_pane_find_by_id(paneid));
=======
	*xp = x - wp->xoff;
	*yp = y - wp->yoff;
	return (0);
>>>>>>> dc2adc6b
}

/* Get current mouse window if any. */
struct winlink *
cmd_mouse_window(struct mouse_event *m, struct session **sp)
{
<<<<<<< HEAD
	const char	*errstr;
	u_int		 windowid;

	if (arg == NULL || *arg != '@')
		return (NULL);
=======
	struct session	*s;
	struct window	*w;
>>>>>>> dc2adc6b

	if (!m->valid || m->s == -1 || m->w == -1)
		return (NULL);
<<<<<<< HEAD
	return (winlink_find_by_window_id(&s->windows, windowid));
}

/* Lookup window id. An initial @ means a window id. */
struct window *
cmd_lookup_windowid(const char *arg)
{
	const char	*errstr;
	u_int		 windowid;

	if (arg == NULL || *arg != '@')
=======
	if ((s = session_find_by_id(m->s)) == NULL)
>>>>>>> dc2adc6b
		return (NULL);
	if ((w = window_find_by_id(m->w)) == NULL)
		return (NULL);

<<<<<<< HEAD
	/* Otherwise choose from all sessions with this window. */
	ARRAY_INIT(&ss);
	RB_FOREACH(s, sessions, &sessions) {
		if (winlink_find_by_window(&s->windows, w) != NULL)
			ARRAY_ADD(&ss, s);
	}
	s = cmd_choose_session_list(&ss);
	ARRAY_FREE(&ss);
	if (wlp != NULL)
		*wlp = winlink_find_by_window(&s->windows, w);
	return (s);
}

/* Find the target session or report an error and return NULL. */
struct session *
cmd_find_session(struct cmd_q *cmdq, const char *arg, int prefer_unattached)
{
	struct session	*s;
	struct client	*c;
	char		*tmparg;
	size_t		 arglen;
	int		 ambiguous;

	/* A NULL argument means the current session. */
	if (arg == NULL) {
		if ((s = cmd_current_session(cmdq, prefer_unattached)) == NULL)
			cmdq_error(cmdq, "can't establish current session");
		return (s);
	}

	/* Trim a single trailing colon if any. */
	tmparg = xstrdup(arg);
	arglen = strlen(tmparg);
	if (arglen != 0 && tmparg[arglen - 1] == ':')
		tmparg[arglen - 1] = '\0';

	/* An empty session name is the current session. */
	if (*tmparg == '\0') {
		free(tmparg);
		if ((s = cmd_current_session(cmdq, prefer_unattached)) == NULL)
			cmdq_error(cmdq, "can't establish current session");
		return (s);
	}

	/* Find the session, if any. */
	s = cmd_lookup_session(cmdq, tmparg, &ambiguous);

	/* If it doesn't, try to match it as a client. */
	if (s == NULL && (c = cmd_lookup_client(tmparg)) != NULL)
		s = c->session;

	/* If no session found, report an error. */
	if (s == NULL) {
		if (ambiguous)
			cmdq_error(cmdq, "more than one session: %s", tmparg);
		else
			cmdq_error(cmdq, "session not found: %s", tmparg);
	}

	free(tmparg);
	return (s);
}

/* Find the target session and window or report an error and return NULL. */
struct winlink *
cmd_find_window(struct cmd_q *cmdq, const char *arg, struct session **sp)
{
	struct session	*s;
	struct winlink	*wl;
	struct alert	*al;
	const char	*winptr;
	char		*sessptr = NULL;
	int		 ambiguous = 0;

	/*
	 * Find the current session. There must always be a current session, if
	 * it can't be found, report an error.
	 */
	if ((s = cmd_current_session(cmdq, 0)) == NULL) {
		cmdq_error(cmdq, "can't establish current session");
		return (NULL);
	}

	/* A NULL argument means the current session and window. */
	if (arg == NULL) {
		if (sp != NULL)
			*sp = s;
		if (cmd_has_session_alert(s, &al)) {
			RB_FOREACH(wl, winlinks, &s->windows) {
				if (wl->flags & al->flag) {
					return (wl);
				}
			}
		}
		return (s->curw);
	}

	/* Time to look at the argument. If it is empty, that is an error. */
	if (*arg == '\0')
		goto not_found;

	/* Find the separating colon and split into window and session. */
	winptr = strchr(arg, ':');
	if (winptr == NULL)
		goto no_colon;
	winptr++;	/* skip : */
	sessptr = xstrdup(arg);
	*strchr(sessptr, ':') = '\0';

	/* Try to lookup the session if present. */
	if (*sessptr != '\0') {
		if ((s = cmd_lookup_session(cmdq, sessptr, &ambiguous)) == NULL)
			goto no_session;
	}
	if (sp != NULL)
		*sp = s;

	/*
	 * Then work out the window. An empty string is the current window,
	 * otherwise try special cases then to look it up in the session.
	 */
	if (*winptr == '\0')
		wl = s->curw;
	else if (winptr[0] == '!' && winptr[1] == '\0')
		wl = TAILQ_FIRST(&s->lastw);
	else if (winptr[0] == '^' && winptr[1] == '\0')
		wl = RB_MIN(winlinks, &s->windows);
	else if (winptr[0] == '$' && winptr[1] == '\0')
		wl = RB_MAX(winlinks, &s->windows);
	else if (winptr[0] == '+' || winptr[0] == '-')
		wl = cmd_find_window_offset(winptr, s, &ambiguous);
	else
		wl = cmd_lookup_window(s, winptr, &ambiguous);
	if (wl == NULL)
		goto not_found;

	if (sessptr != NULL)
		free(sessptr);
	return (wl);

no_colon:
	/*
	 * No colon in the string, first try special cases, then as a window
	 * and lastly as a session.
	 */
	if (arg[0] == '!' && arg[1] == '\0') {
		if ((wl = TAILQ_FIRST(&s->lastw)) == NULL)
			goto not_found;
	} else if (arg[0] == '+' || arg[0] == '-') {
		if ((wl = cmd_find_window_offset(arg, s, &ambiguous)) == NULL)
			goto lookup_session;
	} else if ((wl = cmd_lookup_window(s, arg, &ambiguous)) == NULL)
		goto lookup_session;

	if (sp != NULL)
		*sp = s;

	return (wl);

lookup_session:
	if (ambiguous)
		goto not_found;
	if (*arg != '\0' &&
	    (s = cmd_lookup_session(cmdq, arg, &ambiguous)) == NULL)
		goto no_session;

	if (sp != NULL)
		*sp = s;

	return (s->curw);

no_session:
	if (ambiguous)
		cmdq_error(cmdq, "multiple sessions: %s", arg);
	else
		cmdq_error(cmdq, "session not found: %s", arg);
	free(sessptr);
	return (NULL);

not_found:
	if (ambiguous)
		cmdq_error(cmdq, "multiple windows: %s", arg);
	else
		cmdq_error(cmdq, "window not found: %s", arg);
	free(sessptr);
	return (NULL);
}

struct winlink *
cmd_find_window_offset(const char *winptr, struct session *s, int *ambiguous)
{
	struct winlink	*wl;
	int		 offset = 1;

	if (winptr[1] != '\0')
		offset = strtonum(winptr + 1, 1, INT_MAX, NULL);
	if (offset == 0)
		wl = cmd_lookup_window(s, winptr, ambiguous);
	else {
		if (winptr[0] == '+')
			wl = winlink_next_by_number(s->curw, s, offset);
		else
			wl = winlink_previous_by_number(s->curw, s, offset);
	}

	return (wl);
}

/*
 * Find the target session and window index, whether or not it exists in the
 * session. Return -2 on error or -1 if no window index is specified. This is
 * used when parsing an argument for a window target that may not exist (for
 * example if it is going to be created).
 */
int
cmd_find_index(struct cmd_q *cmdq, const char *arg, struct session **sp)
{
	struct session	*s;
	struct winlink	*wl;
	const char	*winptr;
	char		*sessptr = NULL;
	int		 idx, ambiguous = 0;

	/*
	 * Find the current session. There must always be a current session, if
	 * it can't be found, report an error.
	 */
	if ((s = cmd_current_session(cmdq, 0)) == NULL) {
		cmdq_error(cmdq, "can't establish current session");
		return (-2);
	}

	/* A NULL argument means the current session and "no window" (-1). */
	if (arg == NULL) {
		if (sp != NULL)
			*sp = s;
		return (-1);
	}

	/* Time to look at the argument. If it is empty, that is an error. */
	if (*arg == '\0')
		goto not_found;

	/* Find the separating colon. If none, assume the current session. */
	winptr = strchr(arg, ':');
	if (winptr == NULL)
		goto no_colon;
	winptr++;	/* skip : */
	sessptr = xstrdup(arg);
	*strchr(sessptr, ':') = '\0';

	/* Try to lookup the session if present. */
	if (sessptr != NULL && *sessptr != '\0') {
		if ((s = cmd_lookup_session(cmdq, sessptr, &ambiguous)) == NULL)
			goto no_session;
	}
	if (sp != NULL)
		*sp = s;

	/*
	 * Then work out the window. An empty string is a new window otherwise
	 * try to look it up in the session.
	 */
	if (*winptr == '\0')
		idx = -1;
	else if (winptr[0] == '!' && winptr[1] == '\0') {
		if ((wl = TAILQ_FIRST(&s->lastw)) == NULL)
			goto not_found;
		idx = wl->idx;
	} else if (winptr[0] == '+' || winptr[0] == '-') {
		if ((idx = cmd_find_index_offset(winptr, s, &ambiguous)) < 0)
			goto invalid_index;
	} else if ((idx = cmd_lookup_index(s, winptr, &ambiguous)) == -1)
		goto invalid_index;

	free(sessptr);
	return (idx);

no_colon:
	/*
	 * No colon in the string, first try special cases, then as a window
	 * and lastly as a session.
	 */
	if (arg[0] == '!' && arg[1] == '\0') {
		if ((wl = TAILQ_FIRST(&s->lastw)) == NULL)
			goto not_found;
		idx = wl->idx;
	} else if (arg[0] == '+' || arg[0] == '-') {
		if ((idx = cmd_find_index_offset(arg, s, &ambiguous)) < 0)
			goto lookup_session;
	} else if ((idx = cmd_lookup_index(s, arg, &ambiguous)) == -1)
		goto lookup_session;

	if (sp != NULL)
		*sp = s;

	return (idx);

lookup_session:
	if (ambiguous)
		goto not_found;
	if (*arg != '\0' &&
	    (s = cmd_lookup_session(cmdq, arg, &ambiguous)) == NULL)
		goto no_session;

	if (sp != NULL)
		*sp = s;

	return (-1);

no_session:
	if (ambiguous)
		cmdq_error(cmdq, "multiple sessions: %s", arg);
	else
		cmdq_error(cmdq, "session not found: %s", arg);
	free(sessptr);
	return (-2);

invalid_index:
	if (ambiguous)
		goto not_found;
	cmdq_error(cmdq, "invalid index: %s", arg);

	free(sessptr);
	return (-2);

not_found:
	if (ambiguous)
		cmdq_error(cmdq, "multiple windows: %s", arg);
	else
		cmdq_error(cmdq, "window not found: %s", arg);
	free(sessptr);
	return (-2);
}

int
cmd_find_index_offset(const char *winptr, struct session *s, int *ambiguous)
{
	int	idx, offset = 1;

	if (winptr[1] != '\0')
		offset = strtonum(winptr + 1, 1, INT_MAX, NULL);
	if (offset == 0)
		idx = cmd_lookup_index(s, winptr, ambiguous);
	else {
		if (winptr[0] == '+') {
			if (s->curw->idx == INT_MAX)
				idx = cmd_lookup_index(s, winptr, ambiguous);
			else
				idx = s->curw->idx + offset;
		} else {
			if (s->curw->idx == 0)
				idx = cmd_lookup_index(s, winptr, ambiguous);
			else
				idx = s->curw->idx - offset;
		}
	}

	return (idx);
}

/*
 * Find the target session, window and pane number or report an error and
 * return NULL. The pane number is separated from the session:window by a .,
 * such as mysession:mywindow.0.
 */
struct winlink *
cmd_find_pane(struct cmd_q *cmdq,
    const char *arg, struct session **sp, struct window_pane **wpp)
{
	struct session	*s;
	struct winlink	*wl;
	struct alert	*al;
	const char	*period, *errstr;
	char		*winptr, *paneptr;
	u_int		 idx;

	/* Get the current session. */
	if ((s = cmd_current_session(cmdq, 0)) == NULL) {
		cmdq_error(cmdq, "can't establish current session");
		return (NULL);
	}
	if (sp != NULL)
		*sp = s;

	/*
	 * A NULL argument means the current session, window and pane, if the
	 * session doesn't have any alerts associated with it though.
	 */
	if (arg == NULL) {
		if (!cmd_has_session_alert(s, &al))
			return (s->curw);
		else {
			/*
			 * The session has an alert associated with it.  Find
			 * the matching winlink in its list for the alert
			 * type, and return that instead.
			 */
			RB_FOREACH(wl, winlinks, &al->windows) {
				if (wl->flags & al->flag) {
					*wpp = wl->window->active;
					return (wl);
				}
			}
			/* No alert found, use the current window and pane. */
			*wpp = s->curw->window->active;
			return (s->curw);
		}
	}

	/* Lookup as pane id. */
	if ((*wpp = cmd_lookup_paneid(arg)) != NULL) {
		s = cmd_window_session(cmdq, (*wpp)->window, &wl);
		if (sp != NULL)
			*sp = s;
		return (wl);
	}

	/* Look for a separating period. */
	if ((period = strrchr(arg, '.')) == NULL)
		goto no_period;

	/* Pull out the window part and parse it. */
	winptr = xstrdup(arg);
	winptr[period - arg] = '\0';
	if (*winptr == '\0')
		wl = s->curw;
	else if ((wl = cmd_find_window(cmdq, winptr, sp)) == NULL)
		goto error;

	/* Find the pane section and look it up. */
	paneptr = winptr + (period - arg) + 1;
	if (*paneptr == '\0')
		*wpp = wl->window->active;
	else if (paneptr[0] == '+' || paneptr[0] == '-')
		*wpp = cmd_find_pane_offset(paneptr, wl);
	else if (paneptr[0] == '!' && paneptr[1] == '\0') {
		if (wl->window->last == NULL) {
			cmdq_error(cmdq, "no last pane");
			goto error;
		}
		*wpp = wl->window->last;
	} else {
		idx = strtonum(paneptr, 0, INT_MAX, &errstr);
		if (errstr != NULL)
			goto lookup_string;
		*wpp = window_pane_at_index(wl->window, idx);
		if (*wpp == NULL)
			goto lookup_string;
	}

	free(winptr);
	return (wl);

lookup_string:
	/* Try pane string description. */
	if ((*wpp = window_find_string(wl->window, paneptr)) == NULL) {
		cmdq_error(cmdq, "can't find pane: %s", paneptr);
		goto error;
	}

	free(winptr);
	return (wl);

no_period:
	/* Try as a pane number alone. */
	idx = strtonum(arg, 0, INT_MAX, &errstr);
	if (errstr != NULL)
		goto lookup_window;

	/* Try index in the current session and window. */
	if ((*wpp = window_pane_at_index(s->curw->window, idx)) == NULL)
		goto lookup_window;

	return (s->curw);

lookup_window:
	/* Try pane string description. */
	if ((*wpp = window_find_string(s->curw->window, arg)) != NULL)
		return (s->curw);

	/* Try as a window and use the active pane. */
	if ((wl = cmd_find_window(cmdq, arg, sp)) != NULL)
		*wpp = wl->window->active;
	return (wl);

error:
	free(winptr);
	return (NULL);
=======
	if (sp != NULL)
		*sp = s;
	return (winlink_find_by_window(&s->windows, w));
>>>>>>> dc2adc6b
}

/* Get current mouse pane if any. */
struct window_pane *
cmd_mouse_pane(struct mouse_event *m, struct session **sp,
    struct winlink **wlp)
{
	struct winlink		*wl;
	struct window_pane     	*wp;

	if ((wl = cmd_mouse_window(m, sp)) == NULL)
		return (NULL);
	if ((wp = window_pane_find_by_id(m->wp)) == NULL)
		return (NULL);
	if (!window_has_pane(wl->window, wp))
		return (NULL);

	if (wlp != NULL)
		*wlp = wl;
	return (wp);
}

/* Replace the first %% or %idx in template by s. */
char *
cmd_template_replace(const char *template, const char *s, int idx)
{
	char		 ch, *buf;
	const char	*ptr;
	int		 replaced;
	size_t		 len;

	if (strchr(template, '%') == NULL)
		return (xstrdup(template));

	buf = xmalloc(1);
	*buf = '\0';
	len = 0;
	replaced = 0;

	ptr = template;
	while (*ptr != '\0') {
		switch (ch = *ptr++) {
		case '%':
			if (*ptr < '1' || *ptr > '9' || *ptr - '0' != idx) {
				if (*ptr != '%' || replaced)
					break;
				replaced = 1;
			}
			ptr++;

			len += strlen(s);
			buf = xrealloc(buf, len + 1);
			strlcat(buf, s, len + 1);
			continue;
		}
		buf = xrealloc(buf, len + 2);
		buf[len++] = ch;
		buf[len] = '\0';
	}

	return (buf);
}<|MERGE_RESOLUTION|>--- conflicted
+++ resolved
@@ -127,29 +127,10 @@
 	NULL
 };
 
-<<<<<<< HEAD
 void		 cmd_clear_state(struct cmd_state *);
 struct client	*cmd_get_state_client(struct cmd_q *, int);
 int		 cmd_set_state_tflag(struct cmd *, struct cmd_q *);
 int		 cmd_set_state_sflag(struct cmd *, struct cmd_q *);
-int		 cmd_session_better(struct session *, struct session *, int);
-struct session	*cmd_choose_session_list(struct sessionslist *);
-struct session	*cmd_choose_session(int);
-struct client	*cmd_choose_client(struct clients *);
-struct client	*cmd_lookup_client(const char *);
-struct session	*cmd_lookup_session(struct cmd_q *, const char *, int *);
-struct session	*cmd_lookup_session_id(const char *);
-struct winlink	*cmd_lookup_window(struct session *, const char *, int *);
-int		 cmd_lookup_index(struct session *, const char *, int *);
-struct winlink	*cmd_lookup_winlink_windowid(struct session *, const char *);
-struct session	*cmd_window_session(struct cmd_q *, struct window *,
-		    struct winlink **);
-struct winlink	*cmd_find_window_offset(const char *, struct session *, int *);
-int		 cmd_find_index_offset(const char *, struct session *, int *);
-struct window_pane *cmd_find_pane_offset(const char *, struct winlink *);
-
-=======
->>>>>>> dc2adc6b
 int
 cmd_pack_argv(int argc, char **argv, char *buf, size_t len)
 {
@@ -678,7 +659,6 @@
 	return (off);
 }
 
-<<<<<<< HEAD
 int
 cmd_has_session_alert(struct session *s, struct alert **al)
 {
@@ -694,659 +674,6 @@
 	return (0);
 }
 
-/*
- * Figure out the current session. Use: 1) the current session, if the command
- * context has one; 2) the most recently used session containing the pty of the
- * calling client, if any; 3) the session specified in the TMUX variable from
- * the environment (as passed from the client); 4) the most recently used
- * session from all sessions.
- */
-struct session *
-cmd_current_session(struct cmd_q *cmdq, int prefer_unattached)
-{
-	struct client		*c = cmdq->client;
-	struct session		*s;
-	struct sessionslist	 ss;
-	struct winlink		*wl;
-	struct window_pane	*wp;
-	const char		*path;
-	int			 found;
-
-	/* If there's no alerts present, and there's a current session, return
-	 * that.
-	 */
-	if (RB_EMPTY(&alerts) && c != NULL && c->session != NULL)
-		return (c->session);
-
-	/* Check all sessions for alerts, and for any one found, use that. */
-	RB_FOREACH(s, sessions, &sessions) {
-		if (cmd_has_session_alert(s, NULL)) {
-			return (s);
-		}
-	}
-
-	/*
-	 * If the name of the calling client's pty is known, build a list of
-	 * the sessions that contain it and if any choose either the first or
-	 * the newest.
-	 */
-	path = c == NULL ? NULL : c->tty.path;
-	if (path != NULL) {
-		ARRAY_INIT(&ss);
-		RB_FOREACH(s, sessions, &sessions) {
-			found = 0;
-			RB_FOREACH(wl, winlinks, &s->windows) {
-				TAILQ_FOREACH(wp, &wl->window->panes, entry) {
-					if (strcmp(wp->tty, path) == 0) {
-						found = 1;
-						break;
-					}
-				}
-				if (found)
-					break;
-			}
-			if (found)
-				ARRAY_ADD(&ss, s);
-		}
-
-		s = cmd_choose_session_list(&ss);
-		ARRAY_FREE(&ss);
-		if (s != NULL)
-			return (s);
-	}
-
-	return (cmd_choose_session(prefer_unattached));
-}
-
-/* Is this session better? */
-=======
-/* Adjust current mouse position for a pane. */
->>>>>>> dc2adc6b
-int
-cmd_mouse_at(struct window_pane *wp, struct mouse_event *m, u_int *xp,
-    u_int *yp, int last)
-{
-	u_int	x, y;
-
-	if (last) {
-		x = m->lx;
-		y = m->ly;
-	} else {
-		x = m->x;
-		y = m->y;
-	}
-
-	if (m->statusat == 0 && y > 0)
-		y--;
-	else if (m->statusat > 0 && y >= (u_int)m->statusat)
-		y = m->statusat - 1;
-
-	if (x < wp->xoff || x >= wp->xoff + wp->sx)
-		return (-1);
-	if (y < wp->yoff || y >= wp->yoff + wp->sy)
-		return (-1);
-
-<<<<<<< HEAD
-	idx = strtonum(name, 0, INT_MAX, &errstr);
-	if (errstr == NULL)
-		return (idx);
-
-	return (-1);
-}
-
-/* Lookup pane id. An initial % means a pane id. */
-struct window_pane *
-cmd_lookup_paneid(const char *arg)
-{
-	const char	*errstr;
-	u_int		 paneid;
-
-	if (arg == NULL || *arg != '%')
-		return (NULL);
-
-	paneid = strtonum(arg + 1, 0, UINT_MAX, &errstr);
-	if (errstr != NULL)
-		return (NULL);
-	return (window_pane_find_by_id(paneid));
-=======
-	*xp = x - wp->xoff;
-	*yp = y - wp->yoff;
-	return (0);
->>>>>>> dc2adc6b
-}
-
-/* Get current mouse window if any. */
-struct winlink *
-cmd_mouse_window(struct mouse_event *m, struct session **sp)
-{
-<<<<<<< HEAD
-	const char	*errstr;
-	u_int		 windowid;
-
-	if (arg == NULL || *arg != '@')
-		return (NULL);
-=======
-	struct session	*s;
-	struct window	*w;
->>>>>>> dc2adc6b
-
-	if (!m->valid || m->s == -1 || m->w == -1)
-		return (NULL);
-<<<<<<< HEAD
-	return (winlink_find_by_window_id(&s->windows, windowid));
-}
-
-/* Lookup window id. An initial @ means a window id. */
-struct window *
-cmd_lookup_windowid(const char *arg)
-{
-	const char	*errstr;
-	u_int		 windowid;
-
-	if (arg == NULL || *arg != '@')
-=======
-	if ((s = session_find_by_id(m->s)) == NULL)
->>>>>>> dc2adc6b
-		return (NULL);
-	if ((w = window_find_by_id(m->w)) == NULL)
-		return (NULL);
-
-<<<<<<< HEAD
-	/* Otherwise choose from all sessions with this window. */
-	ARRAY_INIT(&ss);
-	RB_FOREACH(s, sessions, &sessions) {
-		if (winlink_find_by_window(&s->windows, w) != NULL)
-			ARRAY_ADD(&ss, s);
-	}
-	s = cmd_choose_session_list(&ss);
-	ARRAY_FREE(&ss);
-	if (wlp != NULL)
-		*wlp = winlink_find_by_window(&s->windows, w);
-	return (s);
-}
-
-/* Find the target session or report an error and return NULL. */
-struct session *
-cmd_find_session(struct cmd_q *cmdq, const char *arg, int prefer_unattached)
-{
-	struct session	*s;
-	struct client	*c;
-	char		*tmparg;
-	size_t		 arglen;
-	int		 ambiguous;
-
-	/* A NULL argument means the current session. */
-	if (arg == NULL) {
-		if ((s = cmd_current_session(cmdq, prefer_unattached)) == NULL)
-			cmdq_error(cmdq, "can't establish current session");
-		return (s);
-	}
-
-	/* Trim a single trailing colon if any. */
-	tmparg = xstrdup(arg);
-	arglen = strlen(tmparg);
-	if (arglen != 0 && tmparg[arglen - 1] == ':')
-		tmparg[arglen - 1] = '\0';
-
-	/* An empty session name is the current session. */
-	if (*tmparg == '\0') {
-		free(tmparg);
-		if ((s = cmd_current_session(cmdq, prefer_unattached)) == NULL)
-			cmdq_error(cmdq, "can't establish current session");
-		return (s);
-	}
-
-	/* Find the session, if any. */
-	s = cmd_lookup_session(cmdq, tmparg, &ambiguous);
-
-	/* If it doesn't, try to match it as a client. */
-	if (s == NULL && (c = cmd_lookup_client(tmparg)) != NULL)
-		s = c->session;
-
-	/* If no session found, report an error. */
-	if (s == NULL) {
-		if (ambiguous)
-			cmdq_error(cmdq, "more than one session: %s", tmparg);
-		else
-			cmdq_error(cmdq, "session not found: %s", tmparg);
-	}
-
-	free(tmparg);
-	return (s);
-}
-
-/* Find the target session and window or report an error and return NULL. */
-struct winlink *
-cmd_find_window(struct cmd_q *cmdq, const char *arg, struct session **sp)
-{
-	struct session	*s;
-	struct winlink	*wl;
-	struct alert	*al;
-	const char	*winptr;
-	char		*sessptr = NULL;
-	int		 ambiguous = 0;
-
-	/*
-	 * Find the current session. There must always be a current session, if
-	 * it can't be found, report an error.
-	 */
-	if ((s = cmd_current_session(cmdq, 0)) == NULL) {
-		cmdq_error(cmdq, "can't establish current session");
-		return (NULL);
-	}
-
-	/* A NULL argument means the current session and window. */
-	if (arg == NULL) {
-		if (sp != NULL)
-			*sp = s;
-		if (cmd_has_session_alert(s, &al)) {
-			RB_FOREACH(wl, winlinks, &s->windows) {
-				if (wl->flags & al->flag) {
-					return (wl);
-				}
-			}
-		}
-		return (s->curw);
-	}
-
-	/* Time to look at the argument. If it is empty, that is an error. */
-	if (*arg == '\0')
-		goto not_found;
-
-	/* Find the separating colon and split into window and session. */
-	winptr = strchr(arg, ':');
-	if (winptr == NULL)
-		goto no_colon;
-	winptr++;	/* skip : */
-	sessptr = xstrdup(arg);
-	*strchr(sessptr, ':') = '\0';
-
-	/* Try to lookup the session if present. */
-	if (*sessptr != '\0') {
-		if ((s = cmd_lookup_session(cmdq, sessptr, &ambiguous)) == NULL)
-			goto no_session;
-	}
-	if (sp != NULL)
-		*sp = s;
-
-	/*
-	 * Then work out the window. An empty string is the current window,
-	 * otherwise try special cases then to look it up in the session.
-	 */
-	if (*winptr == '\0')
-		wl = s->curw;
-	else if (winptr[0] == '!' && winptr[1] == '\0')
-		wl = TAILQ_FIRST(&s->lastw);
-	else if (winptr[0] == '^' && winptr[1] == '\0')
-		wl = RB_MIN(winlinks, &s->windows);
-	else if (winptr[0] == '$' && winptr[1] == '\0')
-		wl = RB_MAX(winlinks, &s->windows);
-	else if (winptr[0] == '+' || winptr[0] == '-')
-		wl = cmd_find_window_offset(winptr, s, &ambiguous);
-	else
-		wl = cmd_lookup_window(s, winptr, &ambiguous);
-	if (wl == NULL)
-		goto not_found;
-
-	if (sessptr != NULL)
-		free(sessptr);
-	return (wl);
-
-no_colon:
-	/*
-	 * No colon in the string, first try special cases, then as a window
-	 * and lastly as a session.
-	 */
-	if (arg[0] == '!' && arg[1] == '\0') {
-		if ((wl = TAILQ_FIRST(&s->lastw)) == NULL)
-			goto not_found;
-	} else if (arg[0] == '+' || arg[0] == '-') {
-		if ((wl = cmd_find_window_offset(arg, s, &ambiguous)) == NULL)
-			goto lookup_session;
-	} else if ((wl = cmd_lookup_window(s, arg, &ambiguous)) == NULL)
-		goto lookup_session;
-
-	if (sp != NULL)
-		*sp = s;
-
-	return (wl);
-
-lookup_session:
-	if (ambiguous)
-		goto not_found;
-	if (*arg != '\0' &&
-	    (s = cmd_lookup_session(cmdq, arg, &ambiguous)) == NULL)
-		goto no_session;
-
-	if (sp != NULL)
-		*sp = s;
-
-	return (s->curw);
-
-no_session:
-	if (ambiguous)
-		cmdq_error(cmdq, "multiple sessions: %s", arg);
-	else
-		cmdq_error(cmdq, "session not found: %s", arg);
-	free(sessptr);
-	return (NULL);
-
-not_found:
-	if (ambiguous)
-		cmdq_error(cmdq, "multiple windows: %s", arg);
-	else
-		cmdq_error(cmdq, "window not found: %s", arg);
-	free(sessptr);
-	return (NULL);
-}
-
-struct winlink *
-cmd_find_window_offset(const char *winptr, struct session *s, int *ambiguous)
-{
-	struct winlink	*wl;
-	int		 offset = 1;
-
-	if (winptr[1] != '\0')
-		offset = strtonum(winptr + 1, 1, INT_MAX, NULL);
-	if (offset == 0)
-		wl = cmd_lookup_window(s, winptr, ambiguous);
-	else {
-		if (winptr[0] == '+')
-			wl = winlink_next_by_number(s->curw, s, offset);
-		else
-			wl = winlink_previous_by_number(s->curw, s, offset);
-	}
-
-	return (wl);
-}
-
-/*
- * Find the target session and window index, whether or not it exists in the
- * session. Return -2 on error or -1 if no window index is specified. This is
- * used when parsing an argument for a window target that may not exist (for
- * example if it is going to be created).
- */
-int
-cmd_find_index(struct cmd_q *cmdq, const char *arg, struct session **sp)
-{
-	struct session	*s;
-	struct winlink	*wl;
-	const char	*winptr;
-	char		*sessptr = NULL;
-	int		 idx, ambiguous = 0;
-
-	/*
-	 * Find the current session. There must always be a current session, if
-	 * it can't be found, report an error.
-	 */
-	if ((s = cmd_current_session(cmdq, 0)) == NULL) {
-		cmdq_error(cmdq, "can't establish current session");
-		return (-2);
-	}
-
-	/* A NULL argument means the current session and "no window" (-1). */
-	if (arg == NULL) {
-		if (sp != NULL)
-			*sp = s;
-		return (-1);
-	}
-
-	/* Time to look at the argument. If it is empty, that is an error. */
-	if (*arg == '\0')
-		goto not_found;
-
-	/* Find the separating colon. If none, assume the current session. */
-	winptr = strchr(arg, ':');
-	if (winptr == NULL)
-		goto no_colon;
-	winptr++;	/* skip : */
-	sessptr = xstrdup(arg);
-	*strchr(sessptr, ':') = '\0';
-
-	/* Try to lookup the session if present. */
-	if (sessptr != NULL && *sessptr != '\0') {
-		if ((s = cmd_lookup_session(cmdq, sessptr, &ambiguous)) == NULL)
-			goto no_session;
-	}
-	if (sp != NULL)
-		*sp = s;
-
-	/*
-	 * Then work out the window. An empty string is a new window otherwise
-	 * try to look it up in the session.
-	 */
-	if (*winptr == '\0')
-		idx = -1;
-	else if (winptr[0] == '!' && winptr[1] == '\0') {
-		if ((wl = TAILQ_FIRST(&s->lastw)) == NULL)
-			goto not_found;
-		idx = wl->idx;
-	} else if (winptr[0] == '+' || winptr[0] == '-') {
-		if ((idx = cmd_find_index_offset(winptr, s, &ambiguous)) < 0)
-			goto invalid_index;
-	} else if ((idx = cmd_lookup_index(s, winptr, &ambiguous)) == -1)
-		goto invalid_index;
-
-	free(sessptr);
-	return (idx);
-
-no_colon:
-	/*
-	 * No colon in the string, first try special cases, then as a window
-	 * and lastly as a session.
-	 */
-	if (arg[0] == '!' && arg[1] == '\0') {
-		if ((wl = TAILQ_FIRST(&s->lastw)) == NULL)
-			goto not_found;
-		idx = wl->idx;
-	} else if (arg[0] == '+' || arg[0] == '-') {
-		if ((idx = cmd_find_index_offset(arg, s, &ambiguous)) < 0)
-			goto lookup_session;
-	} else if ((idx = cmd_lookup_index(s, arg, &ambiguous)) == -1)
-		goto lookup_session;
-
-	if (sp != NULL)
-		*sp = s;
-
-	return (idx);
-
-lookup_session:
-	if (ambiguous)
-		goto not_found;
-	if (*arg != '\0' &&
-	    (s = cmd_lookup_session(cmdq, arg, &ambiguous)) == NULL)
-		goto no_session;
-
-	if (sp != NULL)
-		*sp = s;
-
-	return (-1);
-
-no_session:
-	if (ambiguous)
-		cmdq_error(cmdq, "multiple sessions: %s", arg);
-	else
-		cmdq_error(cmdq, "session not found: %s", arg);
-	free(sessptr);
-	return (-2);
-
-invalid_index:
-	if (ambiguous)
-		goto not_found;
-	cmdq_error(cmdq, "invalid index: %s", arg);
-
-	free(sessptr);
-	return (-2);
-
-not_found:
-	if (ambiguous)
-		cmdq_error(cmdq, "multiple windows: %s", arg);
-	else
-		cmdq_error(cmdq, "window not found: %s", arg);
-	free(sessptr);
-	return (-2);
-}
-
-int
-cmd_find_index_offset(const char *winptr, struct session *s, int *ambiguous)
-{
-	int	idx, offset = 1;
-
-	if (winptr[1] != '\0')
-		offset = strtonum(winptr + 1, 1, INT_MAX, NULL);
-	if (offset == 0)
-		idx = cmd_lookup_index(s, winptr, ambiguous);
-	else {
-		if (winptr[0] == '+') {
-			if (s->curw->idx == INT_MAX)
-				idx = cmd_lookup_index(s, winptr, ambiguous);
-			else
-				idx = s->curw->idx + offset;
-		} else {
-			if (s->curw->idx == 0)
-				idx = cmd_lookup_index(s, winptr, ambiguous);
-			else
-				idx = s->curw->idx - offset;
-		}
-	}
-
-	return (idx);
-}
-
-/*
- * Find the target session, window and pane number or report an error and
- * return NULL. The pane number is separated from the session:window by a .,
- * such as mysession:mywindow.0.
- */
-struct winlink *
-cmd_find_pane(struct cmd_q *cmdq,
-    const char *arg, struct session **sp, struct window_pane **wpp)
-{
-	struct session	*s;
-	struct winlink	*wl;
-	struct alert	*al;
-	const char	*period, *errstr;
-	char		*winptr, *paneptr;
-	u_int		 idx;
-
-	/* Get the current session. */
-	if ((s = cmd_current_session(cmdq, 0)) == NULL) {
-		cmdq_error(cmdq, "can't establish current session");
-		return (NULL);
-	}
-	if (sp != NULL)
-		*sp = s;
-
-	/*
-	 * A NULL argument means the current session, window and pane, if the
-	 * session doesn't have any alerts associated with it though.
-	 */
-	if (arg == NULL) {
-		if (!cmd_has_session_alert(s, &al))
-			return (s->curw);
-		else {
-			/*
-			 * The session has an alert associated with it.  Find
-			 * the matching winlink in its list for the alert
-			 * type, and return that instead.
-			 */
-			RB_FOREACH(wl, winlinks, &al->windows) {
-				if (wl->flags & al->flag) {
-					*wpp = wl->window->active;
-					return (wl);
-				}
-			}
-			/* No alert found, use the current window and pane. */
-			*wpp = s->curw->window->active;
-			return (s->curw);
-		}
-	}
-
-	/* Lookup as pane id. */
-	if ((*wpp = cmd_lookup_paneid(arg)) != NULL) {
-		s = cmd_window_session(cmdq, (*wpp)->window, &wl);
-		if (sp != NULL)
-			*sp = s;
-		return (wl);
-	}
-
-	/* Look for a separating period. */
-	if ((period = strrchr(arg, '.')) == NULL)
-		goto no_period;
-
-	/* Pull out the window part and parse it. */
-	winptr = xstrdup(arg);
-	winptr[period - arg] = '\0';
-	if (*winptr == '\0')
-		wl = s->curw;
-	else if ((wl = cmd_find_window(cmdq, winptr, sp)) == NULL)
-		goto error;
-
-	/* Find the pane section and look it up. */
-	paneptr = winptr + (period - arg) + 1;
-	if (*paneptr == '\0')
-		*wpp = wl->window->active;
-	else if (paneptr[0] == '+' || paneptr[0] == '-')
-		*wpp = cmd_find_pane_offset(paneptr, wl);
-	else if (paneptr[0] == '!' && paneptr[1] == '\0') {
-		if (wl->window->last == NULL) {
-			cmdq_error(cmdq, "no last pane");
-			goto error;
-		}
-		*wpp = wl->window->last;
-	} else {
-		idx = strtonum(paneptr, 0, INT_MAX, &errstr);
-		if (errstr != NULL)
-			goto lookup_string;
-		*wpp = window_pane_at_index(wl->window, idx);
-		if (*wpp == NULL)
-			goto lookup_string;
-	}
-
-	free(winptr);
-	return (wl);
-
-lookup_string:
-	/* Try pane string description. */
-	if ((*wpp = window_find_string(wl->window, paneptr)) == NULL) {
-		cmdq_error(cmdq, "can't find pane: %s", paneptr);
-		goto error;
-	}
-
-	free(winptr);
-	return (wl);
-
-no_period:
-	/* Try as a pane number alone. */
-	idx = strtonum(arg, 0, INT_MAX, &errstr);
-	if (errstr != NULL)
-		goto lookup_window;
-
-	/* Try index in the current session and window. */
-	if ((*wpp = window_pane_at_index(s->curw->window, idx)) == NULL)
-		goto lookup_window;
-
-	return (s->curw);
-
-lookup_window:
-	/* Try pane string description. */
-	if ((*wpp = window_find_string(s->curw->window, arg)) != NULL)
-		return (s->curw);
-
-	/* Try as a window and use the active pane. */
-	if ((wl = cmd_find_window(cmdq, arg, sp)) != NULL)
-		*wpp = wl->window->active;
-	return (wl);
-
-error:
-	free(winptr);
-	return (NULL);
-=======
-	if (sp != NULL)
-		*sp = s;
-	return (winlink_find_by_window(&s->windows, w));
->>>>>>> dc2adc6b
-}
 
 /* Get current mouse pane if any. */
 struct window_pane *
