--- conflicted
+++ resolved
@@ -48,27 +48,14 @@
 cmd_pipe_pane_exec(struct cmd *self, struct cmd_q *cmdq)
 {
 	struct args		*args = self->args;
-<<<<<<< HEAD
 	struct client		*c = cmdq->state.c;
 	struct window_pane	*wp = cmdq->state.tflag.wp;
-	char			*command;
-=======
-	struct client		*c;
-	struct session		*s;
-	struct winlink		*wl;
-	struct window_pane	*wp;
+	struct session		*s = cmdq->state.tflag.s;
+	struct winlink		*wl = cmdq->state.tflag.wl;
 	char			*cmd;
->>>>>>> dc2adc6b
 	int			 old_fd, pipe_fd[2], null_fd;
 	struct format_tree	*ft;
 
-<<<<<<< HEAD
-=======
-	if ((wl = cmd_find_pane(cmdq, args_get(args, 't'), &s, &wp)) == NULL)
-		return (CMD_RETURN_ERROR);
-	c = cmd_find_client(cmdq, NULL, 1);
-
->>>>>>> dc2adc6b
 	/* Destroy the old pipe. */
 	old_fd = wp->pipe_fd;
 	if (wp->pipe_fd != -1) {
@@ -129,13 +116,7 @@
 
 		closefrom(STDERR_FILENO + 1);
 
-<<<<<<< HEAD
-		command = status_replace(c, NULL, NULL, NULL, args->argv[0],
-		    time(NULL), 0);
-		execl(_PATH_BSHELL, "sh", "-c", command, (char *) NULL);
-=======
 		execl(_PATH_BSHELL, "sh", "-c", cmd, (char *) NULL);
->>>>>>> dc2adc6b
 		_exit(1);
 	default:
 		/* Parent process. */
