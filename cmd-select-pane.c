--- conflicted
+++ resolved
@@ -28,15 +28,9 @@
 
 const struct cmd_entry cmd_select_pane_entry = {
 	"select-pane", "selectp",
-<<<<<<< HEAD
-	"DdeLlRt:U", 0, 0,
-	"[-DdeLlRU] " CMD_TARGET_PANE_USAGE,
+	"DdeLlP:Rt:U", 0, 0,
+	"[-DdeLlRU] [-P style] " CMD_TARGET_PANE_USAGE,
 	CMD_PREP_PANE_T,
-=======
-	"DdegLlP:Rt:U", 0, 0,
-	"[-DdegLlRU] [-P style] " CMD_TARGET_PANE_USAGE,
-	0,
->>>>>>> dc2adc6b
 	cmd_select_pane_exec
 };
 
@@ -52,14 +46,9 @@
 cmd_select_pane_exec(struct cmd *self, struct cmd_q *cmdq)
 {
 	struct args		*args = self->args;
-<<<<<<< HEAD
 	struct winlink		*wl = cmdq->state.tflag.wl;
 	struct window_pane	*wp = cmdq->state.tflag.wp;
-=======
-	struct winlink		*wl;
-	struct window_pane	*wp;
 	const char		*style;
->>>>>>> dc2adc6b
 
 	if (self->entry == &cmd_last_pane_entry || args_has(args, 'l')) {
 		if (wl->window->last == NULL) {
@@ -81,14 +70,11 @@
 		return (CMD_RETURN_NORMAL);
 	}
 
-<<<<<<< HEAD
 	server_unzoom_window(wp->window);
 	if (!window_pane_visible(wp)) {
 		cmdq_error(cmdq, "pane not visible");
 		return (CMD_RETURN_ERROR);
-=======
-	if ((wl = cmd_find_pane(cmdq, args_get(args, 't'), NULL, &wp)) == NULL)
-		return (CMD_RETURN_ERROR);
+	}
 
 	if (args_has(self->args, 'P') || args_has(self->args, 'g')) {
 		if (args_has(args, 'P')) {
@@ -103,7 +89,6 @@
 		if (args_has(self->args, 'g'))
 			cmdq_print(cmdq, "%s", style_tostring(&wp->colgc));
 		return (CMD_RETURN_NORMAL);
->>>>>>> dc2adc6b
 	}
 
 	if (args_has(self->args, 'L'))
