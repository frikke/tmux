--- conflicted
+++ resolved
@@ -30,15 +30,9 @@
 
 const struct cmd_entry cmd_select_layout_entry = {
 	"select-layout", "selectl",
-<<<<<<< HEAD
-	"npt:", 0, 1,
-	"[-np] " CMD_TARGET_WINDOW_USAGE " [layout-name]",
-	CMD_PREP_WINDOW_T,
-=======
 	"nopt:", 0, 1,
 	"[-nop] " CMD_TARGET_WINDOW_USAGE " [layout-name]",
-	0,
->>>>>>> dc2adc6b
+	CMD_PREP_WINDOW_T,
 	cmd_select_layout_exec
 };
 
@@ -62,25 +56,14 @@
 cmd_select_layout_exec(struct cmd *self, struct cmd_q *cmdq)
 {
 	struct args	*args = self->args;
-<<<<<<< HEAD
 	struct winlink	*wl = cmdq->state.tflag.wl;
-=======
-	struct winlink	*wl;
 	struct window	*w;
->>>>>>> dc2adc6b
 	const char	*layoutname;
 	char		*oldlayout;
 	int		 next, previous, layout;
 
-<<<<<<< HEAD
-	server_unzoom_window(wl->window);
-=======
-	if ((wl = cmd_find_window(cmdq, args_get(args, 't'), NULL)) == NULL)
-		return (CMD_RETURN_ERROR);
 	w = wl->window;
-
 	server_unzoom_window(w);
->>>>>>> dc2adc6b
 
 	next = self->entry == &cmd_next_layout_entry;
 	if (args_has(args, 'n'))
