/* $OpenBSD$ */

/*
 * Copyright (c) 2008 Nicholas Marriott <nicm@users.sourceforge.net>
 *
 * Permission to use, copy, modify, and distribute this software for any
 * purpose with or without fee is hereby granted, provided that the above
 * copyright notice and this permission notice appear in all copies.
 *
 * THE SOFTWARE IS PROVIDED "AS IS" AND THE AUTHOR DISCLAIMS ALL WARRANTIES
 * WITH REGARD TO THIS SOFTWARE INCLUDING ALL IMPLIED WARRANTIES OF
 * MERCHANTABILITY AND FITNESS. IN NO EVENT SHALL THE AUTHOR BE LIABLE FOR
 * ANY SPECIAL, DIRECT, INDIRECT, OR CONSEQUENTIAL DAMAGES OR ANY DAMAGES
 * WHATSOEVER RESULTING FROM LOSS OF MIND, USE, DATA OR PROFITS, WHETHER
 * IN AN ACTION OF CONTRACT, NEGLIGENCE OR OTHER TORTIOUS ACTION, ARISING
 * OUT OF OR IN CONNECTION WITH THE USE OR PERFORMANCE OF THIS SOFTWARE.
 */

#include <sys/types.h>

#include <stdlib.h>
#include <string.h>

#include "tmux.h"

/*
 * Send keys to client.
 */

enum cmd_retval	 cmd_send_keys_exec(struct cmd *, struct cmd_q *);

const struct cmd_entry cmd_send_keys_entry = {
	"send-keys", "send",
<<<<<<< HEAD
	"lRt:", 0, -1,
	"[-lR] " CMD_TARGET_PANE_USAGE " key ...",
	CMD_PREP_PANE_T,
=======
	"lRMt:", 0, -1,
	"[-lRM] " CMD_TARGET_PANE_USAGE " key ...",
	0,
>>>>>>> dc2adc6b
	cmd_send_keys_exec
};

const struct cmd_entry cmd_send_prefix_entry = {
	"send-prefix", NULL,
	"2t:", 0, 0,
	"[-2] " CMD_TARGET_PANE_USAGE,
	CMD_PREP_PANE_T,
	cmd_send_keys_exec
};

enum cmd_retval
cmd_send_keys_exec(struct cmd *self, struct cmd_q *cmdq)
{
	struct args		*args = self->args;
<<<<<<< HEAD
	struct window_pane	*wp = cmdq->state.tflag.wp;
	struct session		*s = cmdq->state.tflag.s;
=======
	struct mouse_event	*m = &cmdq->item->mouse;
	struct window_pane	*wp;
	struct session		*s;
>>>>>>> dc2adc6b
	struct input_ctx	*ictx;
	const u_char		*str;
	int			 i, key;

<<<<<<< HEAD
=======
	if (args_has(args, 'M')) {
		wp = cmd_mouse_pane(m, &s, NULL);
		if (wp == NULL) {
			cmdq_error(cmdq, "no mouse target");
			return (CMD_RETURN_ERROR);
		}
		window_pane_key(wp, NULL, s, m->key, m);
		return (CMD_RETURN_NORMAL);
	}

	if (cmd_find_pane(cmdq, args_get(args, 't'), &s, &wp) == NULL)
		return (CMD_RETURN_ERROR);

>>>>>>> dc2adc6b
	if (self->entry == &cmd_send_prefix_entry) {
		if (args_has(args, '2'))
			key = options_get_number(&s->options, "prefix2");
		else
			key = options_get_number(&s->options, "prefix");
		window_pane_key(wp, NULL, s, key, NULL);
		return (CMD_RETURN_NORMAL);
	}

	if (args_has(args, 'R')) {
		ictx = &wp->ictx;

		memcpy(&ictx->cell, &grid_default_cell, sizeof ictx->cell);
		memcpy(&ictx->old_cell, &ictx->cell, sizeof ictx->old_cell);
		ictx->old_cx = 0;
		ictx->old_cy = 0;

		if (wp->mode == NULL)
			screen_write_start(&ictx->ctx, wp, &wp->base);
		else
			screen_write_start(&ictx->ctx, NULL, &wp->base);
		screen_write_reset(&ictx->ctx);
		screen_write_stop(&ictx->ctx);
	}

	for (i = 0; i < args->argc; i++) {
		str = args->argv[i];

		if (!args_has(args, 'l') &&
		    (key = key_string_lookup_string(str)) != KEYC_NONE) {
			window_pane_key(wp, NULL, s, key, NULL);
		} else {
			for (; *str != '\0'; str++)
				window_pane_key(wp, NULL, s, *str, NULL);
		}
	}

	return (CMD_RETURN_NORMAL);
}<|MERGE_RESOLUTION|>--- conflicted
+++ resolved
@@ -31,15 +31,9 @@
 
 const struct cmd_entry cmd_send_keys_entry = {
 	"send-keys", "send",
-<<<<<<< HEAD
-	"lRt:", 0, -1,
-	"[-lR] " CMD_TARGET_PANE_USAGE " key ...",
-	CMD_PREP_PANE_T,
-=======
 	"lRMt:", 0, -1,
 	"[-lRM] " CMD_TARGET_PANE_USAGE " key ...",
-	0,
->>>>>>> dc2adc6b
+	CMD_PREP_PANE_T,
 	cmd_send_keys_exec
 };
 
@@ -55,20 +49,13 @@
 cmd_send_keys_exec(struct cmd *self, struct cmd_q *cmdq)
 {
 	struct args		*args = self->args;
-<<<<<<< HEAD
 	struct window_pane	*wp = cmdq->state.tflag.wp;
 	struct session		*s = cmdq->state.tflag.s;
-=======
 	struct mouse_event	*m = &cmdq->item->mouse;
-	struct window_pane	*wp;
-	struct session		*s;
->>>>>>> dc2adc6b
 	struct input_ctx	*ictx;
 	const u_char		*str;
 	int			 i, key;
 
-<<<<<<< HEAD
-=======
 	if (args_has(args, 'M')) {
 		wp = cmd_mouse_pane(m, &s, NULL);
 		if (wp == NULL) {
@@ -79,10 +66,6 @@
 		return (CMD_RETURN_NORMAL);
 	}
 
-	if (cmd_find_pane(cmdq, args_get(args, 't'), &s, &wp) == NULL)
-		return (CMD_RETURN_ERROR);
-
->>>>>>> dc2adc6b
 	if (self->entry == &cmd_send_prefix_entry) {
 		if (args_has(args, '2'))
 			key = options_get_number(&s->options, "prefix2");
