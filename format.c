--- conflicted
+++ resolved
@@ -816,29 +816,6 @@
 	return (buf);
 }
 
-<<<<<<< HEAD
-/* Get command name for format. */
-char *
-format_get_command(struct window_pane *wp)
-{
-	char	*cmd, *out;
-
-	cmd = osdep_get_name(wp->fd, wp->tty);
-	if (cmd == NULL || *cmd == '\0') {
-		free(cmd);
-		cmd = cmd_stringify_argv(wp->argc, wp->argv);
-		if (cmd == NULL || *cmd == '\0') {
-			free(cmd);
-			cmd = xstrdup(wp->shell);
-		}
-	}
-	out = parse_window_name(cmd);
-	free(cmd);
-	return (out);
-}
-
-=======
->>>>>>> b87dc608
 /* Get time as a string. */
 char *
 format_time_string(time_t t)
@@ -1017,18 +994,9 @@
 void
 format_defaults_pane(struct format_tree *ft, struct window_pane *wp)
 {
-<<<<<<< HEAD
-	struct grid		*gd = wp->base.grid;
-	struct grid_line	*gl;
-	unsigned long long	 size;
-	u_int			 i, idx;
-	char			*cmd, *cwd;
-	int			 status;
-=======
 	struct grid	*gd = wp->base.grid;
 	u_int		 idx;
 	int  		 status;
->>>>>>> b87dc608
 
 	if (ft->w == NULL)
 		ft->w = wp->window;
@@ -1067,21 +1035,8 @@
 
 	format_add(ft, "pane_tty", "%s", wp->tty);
 	format_add(ft, "pane_pid", "%ld", (long) wp->pid);
-<<<<<<< HEAD
-	if ((cwd = osdep_get_cwd(wp->fd)) != NULL)
-		format_add(ft, "pane_current_path", "%s", cwd);
-	if ((cmd = cmd_stringify_argv(wp->argc, wp->argv)) != NULL) {
-		format_add(ft, "pane_start_command", "%s", cmd);
-		free(cmd);
-	}
-	if ((cmd = format_get_command(wp)) != NULL) {
-		format_add(ft, "pane_current_command", "%s", cmd);
-		free(cmd);
-	}
-=======
 	format_add_cb(ft, "pane_start_command", format_cb_start_command);
 	format_add_cb(ft, "pane_current_command", format_cb_current_command);
->>>>>>> b87dc608
 
 	format_add(ft, "cursor_x", "%u", wp->base.cx);
 	format_add(ft, "cursor_y", "%u", wp->base.cy);
