--- conflicted
+++ resolved
@@ -59,28 +59,6 @@
 		return (CMD_RETURN_ERROR);
 	}
 
-<<<<<<< HEAD
-=======
-	if (tflag == NULL) {
-		if ((s = cmd_find_session(cmdq, tflag, 1)) == NULL)
-			return (CMD_RETURN_ERROR);
-	} else if (tflag[strcspn(tflag, ":.")] != '\0') {
-		if ((wl = cmd_find_pane(cmdq, tflag, &s, &wp)) == NULL)
-			return (CMD_RETURN_ERROR);
-	} else {
-		if ((s = cmd_find_session(cmdq, tflag, 1)) == NULL)
-			return (CMD_RETURN_ERROR);
-		w = window_find_by_id_str(tflag);
-		if (w == NULL) {
-			wp = window_pane_find_by_id_str(tflag);
-			if (wp != NULL)
-				w = wp->window;
-		}
-		if (w != NULL)
-			wl = winlink_find_by_window(&s->windows, w);
-	}
-
->>>>>>> dc2adc6b
 	if (cmdq->client == NULL)
 		return (CMD_RETURN_NORMAL);
 
@@ -116,17 +94,6 @@
 			 * Can't use server_write_session in case attaching to
 			 * the same session as currently attached to.
 			 */
-<<<<<<< HEAD
-			for (i = 0; i < ARRAY_LENGTH(&clients); i++) {
-				cloop = ARRAY_ITEM(&clients, i);
-				if (cloop == NULL || cloop->session != s)
-					continue;
-				if (cloop == cmdq->client)
-					continue;
-				server_write_client(cloop, MSG_DETACH,
-				    cloop->session->name,
-				    strlen(cloop->session->name) + 1);
-=======
 			TAILQ_FOREACH(c, &clients, entry) {
 				if (c->session != s || c == cmdq->client)
 					continue;
@@ -149,7 +116,6 @@
 				cmdq_error(cmdq, "bad working directory: %s",
 				    strerror(errno));
 				return (CMD_RETURN_ERROR);
->>>>>>> dc2adc6b
 			}
 		}
 		cmdq->client->session = s;
@@ -164,27 +130,6 @@
 			return (CMD_RETURN_ERROR);
 		}
 
-<<<<<<< HEAD
-=======
-		if (cflag != NULL) {
-			ft = format_create();
-			format_defaults(ft, cmd_find_client(cmdq, NULL, 1), s,
-			    NULL, NULL);
-			cp = format_expand(ft, cflag);
-			format_free(ft);
-
-			fd = open(cp, O_RDONLY|O_DIRECTORY);
-			free(cp);
-			if (fd == -1) {
-				cmdq_error(cmdq, "bad working directory: %s",
-				    strerror(errno));
-				return (CMD_RETURN_ERROR);
-			}
-			close(s->cwd);
-			s->cwd = fd;
-		}
-
->>>>>>> dc2adc6b
 		if (rflag)
 			cmdq->client->flags |= CLIENT_READONLY;
 
