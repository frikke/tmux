/* $OpenBSD$ */

/*
 * Copyright (c) 2009 Nicholas Marriott <nicholas.marriott@gmail.com>
 *
 * Permission to use, copy, modify, and distribute this software for any
 * purpose with or without fee is hereby granted, provided that the above
 * copyright notice and this permission notice appear in all copies.
 *
 * THE SOFTWARE IS PROVIDED "AS IS" AND THE AUTHOR DISCLAIMS ALL WARRANTIES
 * WITH REGARD TO THIS SOFTWARE INCLUDING ALL IMPLIED WARRANTIES OF
 * MERCHANTABILITY AND FITNESS. IN NO EVENT SHALL THE AUTHOR BE LIABLE FOR
 * ANY SPECIAL, DIRECT, INDIRECT, OR CONSEQUENTIAL DAMAGES OR ANY DAMAGES
 * WHATSOEVER RESULTING FROM LOSS OF MIND, USE, DATA OR PROFITS, WHETHER
 * IN AN ACTION OF CONTRACT, NEGLIGENCE OR OTHER TORTIOUS ACTION, ARISING
 * OUT OF OR IN CONNECTION WITH THE USE OR PERFORMANCE OF THIS SOFTWARE.
 */

#include <sys/types.h>
#include <sys/ioctl.h>
#include <sys/uio.h>

#include <errno.h>
#include <event.h>
#include <fcntl.h>
#include <stdlib.h>
#include <string.h>
#include <time.h>
#include <unistd.h>

#include "tmux.h"

static void	server_client_free(int, short, void *);
static void	server_client_check_focus(struct window_pane *);
static void	server_client_check_resize(struct window_pane *);
static key_code	server_client_check_mouse(struct client *);
static void	server_client_repeat_timer(int, short, void *);
static void	server_client_click_timer(int, short, void *);
static void	server_client_check_exit(struct client *);
static void	server_client_check_redraw(struct client *);
static void	server_client_set_title(struct client *);
static void	server_client_reset_state(struct client *);
static int	server_client_assume_paste(struct session *);

static void	server_client_dispatch(struct imsg *, void *);
static void	server_client_dispatch_command(struct client *, struct imsg *);
static void	server_client_dispatch_identify(struct client *, struct imsg *);
static void	server_client_dispatch_shell(struct client *);

/* Number of attached clients. */
u_int
server_client_how_many(void)
{
	struct client  	*c;
	u_int		 n;

	n = 0;
	TAILQ_FOREACH(c, &clients, entry) {
		if (c->session != NULL && (~c->flags & CLIENT_DETACHING))
			n++;
	}
	return (n);
}

/* Identify mode callback. */
static void
server_client_callback_identify(__unused int fd, __unused short events,
    void *data)
{
	server_client_clear_identify(data, NULL);
}

/* Set identify mode on client. */
void
server_client_set_identify(struct client *c)
{
	struct timeval	tv;
	int		delay;

	delay = options_get_number(c->session->options, "display-panes-time");
	tv.tv_sec = delay / 1000;
	tv.tv_usec = (delay % 1000) * 1000L;

	if (event_initialized(&c->identify_timer))
		evtimer_del(&c->identify_timer);
	evtimer_set(&c->identify_timer, server_client_callback_identify, c);
	evtimer_add(&c->identify_timer, &tv);

	c->flags |= CLIENT_IDENTIFY;
	c->tty.flags |= (TTY_FREEZE|TTY_NOCURSOR);
	server_redraw_client(c);
}

/* Clear identify mode on client. */
void
server_client_clear_identify(struct client *c, struct window_pane *wp)
{
	if (~c->flags & CLIENT_IDENTIFY)
		return;
	c->flags &= ~CLIENT_IDENTIFY;

	if (c->identify_callback != NULL)
		c->identify_callback(c, wp);

	c->tty.flags &= ~(TTY_FREEZE|TTY_NOCURSOR);
	server_redraw_client(c);
}

/* Check if this client is inside this server. */
int
server_client_check_nested(struct client *c)
{
	struct environ_entry	*envent;
	struct window_pane	*wp;

	envent = environ_find(c->environ, "TMUX");
	if (envent == NULL || *envent->value == '\0')
		return (0);

	RB_FOREACH(wp, window_pane_tree, &all_window_panes) {
		if (strcmp(wp->tty, c->ttyname) == 0)
			return (1);
	}
	return (0);
}

/* Set client key table. */
void
server_client_set_key_table(struct client *c, const char *name)
{
	if (name == NULL)
		name = server_client_get_key_table(c);

	key_bindings_unref_table(c->keytable);
	c->keytable = key_bindings_get_table(name, 1);
	c->keytable->references++;
}

/* Get default key table. */
const char *
server_client_get_key_table(struct client *c)
{
	struct session	*s = c->session;
	const char	*name;

	if (s == NULL)
		return ("root");

	name = options_get_string(s->options, "key-table");
	if (*name == '\0')
		return ("root");
	return (name);
}

/* Is this table the default key table? */
static int
server_client_is_default_key_table(struct client *c, struct key_table *table)
{
	return (strcmp(table->name, server_client_get_key_table(c)) == 0);
}

/* Create a new client. */
void
server_client_create(int fd)
{
	struct client	*c;

	setblocking(fd, 0);

	c = xcalloc(1, sizeof *c);
	c->references = 1;
	c->peer = proc_add_peer(server_proc, fd, server_client_dispatch, c);

	if (gettimeofday(&c->creation_time, NULL) != 0)
		fatal("gettimeofday failed");
	memcpy(&c->activity_time, &c->creation_time, sizeof c->activity_time);

	c->environ = environ_create();

	c->fd = -1;
	c->cwd = NULL;

	TAILQ_INIT(&c->queue);

	c->stdin_data = evbuffer_new();
	c->stdout_data = evbuffer_new();
	c->stderr_data = evbuffer_new();

	c->tty.fd = -1;
	c->title = NULL;

	c->session = NULL;
	c->last_session = NULL;
	c->tty.sx = 80;
	c->tty.sy = 24;

	screen_init(&c->status, c->tty.sx, 1, 0);

	c->message_string = NULL;
	TAILQ_INIT(&c->message_log);

	c->prompt_string = NULL;
	c->prompt_buffer = NULL;
	c->prompt_index = 0;

	c->flags |= CLIENT_FOCUSED;

	c->keytable = key_bindings_get_table("root", 1);
	c->keytable->references++;

	evtimer_set(&c->repeat_timer, server_client_repeat_timer, c);
	evtimer_set(&c->click_timer, server_client_click_timer, c);

	TAILQ_INSERT_TAIL(&clients, c, entry);
	log_debug("new client %p", c);
}

/* Open client terminal if needed. */
int
server_client_open(struct client *c, char **cause)
{
	if (c->flags & CLIENT_CONTROL)
		return (0);

	if (strcmp(c->ttyname, "/dev/tty") == 0) {
		*cause = xstrdup("can't use /dev/tty");
		return (-1);
	}

	if (!(c->flags & CLIENT_TERMINAL)) {
		*cause = xstrdup("not a terminal");
		return (-1);
	}

	if (tty_open(&c->tty, cause) != 0)
		return (-1);

	return (0);
}

/* Lost a client. */
void
server_client_lost(struct client *c)
{
	struct message_entry	*msg, *msg1;

	c->flags |= CLIENT_DEAD;

	server_client_clear_identify(c, NULL);
	status_prompt_clear(c);
	status_message_clear(c);

	if (c->stdin_callback != NULL)
		c->stdin_callback(c, 1, c->stdin_callback_data);

	TAILQ_REMOVE(&clients, c, entry);
	log_debug("lost client %p", c);

	/*
	 * If CLIENT_TERMINAL hasn't been set, then tty_init hasn't been called
	 * and tty_free might close an unrelated fd.
	 */
	if (c->flags & CLIENT_TERMINAL)
		tty_free(&c->tty);
	free(c->ttyname);
	free(c->term);

	evbuffer_free(c->stdin_data);
	evbuffer_free(c->stdout_data);
	if (c->stderr_data != c->stdout_data)
		evbuffer_free(c->stderr_data);

	if (event_initialized(&c->status_timer))
		evtimer_del(&c->status_timer);
	screen_free(&c->status);
	if (c->old_status != NULL) {
		screen_free(c->old_status);
		free(c->old_status);
	}

	free(c->title);
	free((void *)c->cwd);

	evtimer_del(&c->repeat_timer);
	evtimer_del(&c->click_timer);

	key_bindings_unref_table(c->keytable);

	if (event_initialized(&c->identify_timer))
		evtimer_del(&c->identify_timer);

	free(c->message_string);
	if (event_initialized(&c->message_timer))
		evtimer_del(&c->message_timer);
	TAILQ_FOREACH_SAFE(msg, &c->message_log, entry, msg1) {
		free(msg->msg);
		TAILQ_REMOVE(&c->message_log, msg, entry);
		free(msg);
	}

	free(c->prompt_string);
	free(c->prompt_buffer);

	format_lost_client(c);
	environ_free(c->environ);

	proc_remove_peer(c->peer);
	c->peer = NULL;

	server_client_unref(c);

	server_add_accept(0); /* may be more file descriptors now */

	recalculate_sizes();
	server_check_unattached();
	server_update_socket();
}

/* Remove reference from a client. */
void
server_client_unref(struct client *c)
{
	log_debug("unref client %p (%d references)", c, c->references);

	c->references--;
	if (c->references == 0)
		event_once(-1, EV_TIMEOUT, server_client_free, c, NULL);
}

/* Free dead client. */
static void
server_client_free(__unused int fd, __unused short events, void *arg)
{
	struct client	*c = arg;

	log_debug("free client %p (%d references)", c, c->references);

	if (!TAILQ_EMPTY(&c->queue))
		fatalx("queue not empty");

	if (c->references == 0) {
		free((void *)c->name);
		free(c);
	}
}

/* Suspend a client. */
void
server_client_suspend(struct client *c)
{
	struct session	*s = c->session;

	if (s == NULL || (c->flags & CLIENT_DETACHING))
		return;

	tty_stop_tty(&c->tty);
	c->flags |= CLIENT_SUSPENDED;
	proc_send(c->peer, MSG_SUSPEND, -1, NULL, 0);
}

/* Detach a client. */
void
server_client_detach(struct client *c, enum msgtype msgtype)
{
	struct session	*s = c->session;

	if (s == NULL || (c->flags & CLIENT_DETACHING))
		return;

	c->flags |= CLIENT_DETACHING;
	notify_client("client-detached", c);
	proc_send_s(c->peer, msgtype, s->name);
}

/* Execute command to replace a client. */
void
server_client_exec(struct client *c, const char *cmd)
{
	struct session	*s = c->session;
	char		*msg;
	const char	*shell;
	size_t		 cmdsize, shellsize;

	if (*cmd == '\0')
		return;
	cmdsize = strlen(cmd) + 1;

	if (s != NULL)
		shell = options_get_string(s->options, "default-shell");
	else
		shell = options_get_string(global_s_options, "default-shell");
	shellsize = strlen(shell) + 1;

	msg = xmalloc(cmdsize + shellsize);
	memcpy(msg, cmd, cmdsize);
	memcpy(msg + cmdsize, shell, shellsize);

	proc_send(c->peer, MSG_EXEC, -1, msg, cmdsize + shellsize);
	free(msg);
}

/* Check for mouse keys. */
static key_code
server_client_check_mouse(struct client *c)
{
	struct session		*s = c->session;
	struct mouse_event	*m = &c->tty.mouse;
	struct window		*w;
	struct window_pane	*wp;
	u_int			 x, y, b;
	int			 flag;
	key_code		 key;
	struct timeval		 tv;
	enum { NOTYPE, MOVE, DOWN, UP, DRAG, WHEEL, DOUBLE, TRIPLE } type;
	enum { NOWHERE, PANE, STATUS, BORDER } where;

	type = NOTYPE;
	where = NOWHERE;

	log_debug("mouse %02x at %u,%u (last %u,%u) (%d)", m->b, m->x, m->y,
	    m->lx, m->ly, c->tty.mouse_drag_flag);

	/* What type of event is this? */
	if ((m->sgr_type != ' ' &&
	    MOUSE_DRAG(m->sgr_b) &&
	    MOUSE_BUTTONS(m->sgr_b) == 3) ||
	    (m->sgr_type == ' ' &&
	    MOUSE_DRAG(m->b) &&
	    MOUSE_BUTTONS(m->b) == 3 &&
	    MOUSE_BUTTONS(m->lb) == 3)) {
		type = MOVE;
		x = m->x, y = m->y, b = 0;
		log_debug("move at %u,%u", x, y);
	} else if (MOUSE_DRAG(m->b)) {
		type = DRAG;
		if (c->tty.mouse_drag_flag) {
			x = m->x, y = m->y, b = m->b;
			log_debug("drag update at %u,%u", x, y);
		} else {
			x = m->lx, y = m->ly, b = m->lb;
			log_debug("drag start at %u,%u", x, y);
		}
	} else if (MOUSE_WHEEL(m->b)) {
		type = WHEEL;
		x = m->x, y = m->y, b = m->b;
		log_debug("wheel at %u,%u", x, y);
	} else if (MOUSE_RELEASE(m->b)) {
		type = UP;
		x = m->x, y = m->y, b = m->lb;
		log_debug("up at %u,%u", x, y);
	} else {
		if (c->flags & CLIENT_DOUBLECLICK) {
			evtimer_del(&c->click_timer);
			c->flags &= ~CLIENT_DOUBLECLICK;
			if (m->b == c->click_button) {
				type = DOUBLE;
				x = m->x, y = m->y, b = m->b;
				log_debug("double-click at %u,%u", x, y);
				flag = CLIENT_TRIPLECLICK;
				goto add_timer;
			}
		} else if (c->flags & CLIENT_TRIPLECLICK) {
			evtimer_del(&c->click_timer);
			c->flags &= ~CLIENT_TRIPLECLICK;
			if (m->b == c->click_button) {
				type = TRIPLE;
				x = m->x, y = m->y, b = m->b;
				log_debug("triple-click at %u,%u", x, y);
				goto have_event;
			}
		}

		type = DOWN;
		x = m->x, y = m->y, b = m->b;
		log_debug("down at %u,%u", x, y);
		flag = CLIENT_DOUBLECLICK;

	add_timer:
		if (KEYC_CLICK_TIMEOUT != 0) {
			c->flags |= flag;
			c->click_button = m->b;

			tv.tv_sec = KEYC_CLICK_TIMEOUT / 1000;
			tv.tv_usec = (KEYC_CLICK_TIMEOUT % 1000) * 1000L;
			evtimer_del(&c->click_timer);
			evtimer_add(&c->click_timer, &tv);
		}
	}

have_event:
	if (type == NOTYPE)
		return (KEYC_UNKNOWN);

	/* Always save the session. */
	m->s = s->id;

	/* Is this on the status line? */
	m->statusat = status_at_line(c);
	if (m->statusat != -1 && y == (u_int)m->statusat) {
		w = status_get_window_at(c, x);
		if (w == NULL)
			return (KEYC_UNKNOWN);
		m->w = w->id;
		where = STATUS;
	} else
		m->w = -1;

	/* Not on status line. Adjust position and check for border or pane. */
	if (where == NOWHERE) {
		if (m->statusat == 0 && y > 0)
			y--;
		else if (m->statusat > 0 && y >= (u_int)m->statusat)
			y = m->statusat - 1;

		TAILQ_FOREACH(wp, &s->curw->window->panes, entry) {
			if ((wp->xoff + wp->sx == x &&
			    wp->yoff <= 1 + y &&
			    wp->yoff + wp->sy >= y) ||
			    (wp->yoff + wp->sy == y &&
			    wp->xoff <= 1 + x &&
			    wp->xoff + wp->sx >= x))
				break;
		}
		if (wp != NULL)
			where = BORDER;
		else {
			wp = window_get_active_at(s->curw->window, x, y);
			if (wp != NULL) {
				where = PANE;
				log_debug("mouse at %u,%u is on pane %%%u",
				    x, y, wp->id);
			}
		}
		if (where == NOWHERE)
			return (KEYC_UNKNOWN);
		m->wp = wp->id;
		m->w = wp->window->id;
	} else
		m->wp = -1;

	/* Stop dragging if needed. */
	if (type != DRAG && type != WHEEL && c->tty.mouse_drag_flag) {
		if (c->tty.mouse_drag_release != NULL)
			c->tty.mouse_drag_release(c, m);

		c->tty.mouse_drag_update = NULL;
		c->tty.mouse_drag_release = NULL;

		/*
		 * End a mouse drag by passing a MouseDragEnd key corresponding
		 * to the button that started the drag.
		 */
		switch (c->tty.mouse_drag_flag) {
		case 1:
			if (where == PANE)
				key = KEYC_MOUSEDRAGEND1_PANE;
			if (where == STATUS)
				key = KEYC_MOUSEDRAGEND1_STATUS;
			if (where == BORDER)
				key = KEYC_MOUSEDRAGEND1_BORDER;
			break;
		case 2:
			if (where == PANE)
				key = KEYC_MOUSEDRAGEND2_PANE;
			if (where == STATUS)
				key = KEYC_MOUSEDRAGEND2_STATUS;
			if (where == BORDER)
				key = KEYC_MOUSEDRAGEND2_BORDER;
			break;
		case 3:
			if (where == PANE)
				key = KEYC_MOUSEDRAGEND3_PANE;
			if (where == STATUS)
				key = KEYC_MOUSEDRAGEND3_STATUS;
			if (where == BORDER)
				key = KEYC_MOUSEDRAGEND3_BORDER;
			break;
		default:
			key = KEYC_MOUSE;
			break;
		}
		c->tty.mouse_drag_flag = 0;

		return (key);
	}

	/* Convert to a key binding. */
	key = KEYC_UNKNOWN;
	switch (type) {
	case NOTYPE:
		break;
	case MOVE:
		if (where == PANE)
			key = KEYC_MOUSEMOVE_PANE;
		if (where == STATUS)
			key = KEYC_MOUSEMOVE_STATUS;
		if (where == BORDER)
			key = KEYC_MOUSEMOVE_BORDER;
		break;
	case DRAG:
		if (c->tty.mouse_drag_update != NULL)
			key = KEYC_DRAGGING;
		else {
			switch (MOUSE_BUTTONS(b)) {
			case 0:
				if (where == PANE)
					key = KEYC_MOUSEDRAG1_PANE;
				if (where == STATUS)
					key = KEYC_MOUSEDRAG1_STATUS;
				if (where == BORDER)
					key = KEYC_MOUSEDRAG1_BORDER;
				break;
			case 1:
				if (where == PANE)
					key = KEYC_MOUSEDRAG2_PANE;
				if (where == STATUS)
					key = KEYC_MOUSEDRAG2_STATUS;
				if (where == BORDER)
					key = KEYC_MOUSEDRAG2_BORDER;
				break;
			case 2:
				if (where == PANE)
					key = KEYC_MOUSEDRAG3_PANE;
				if (where == STATUS)
					key = KEYC_MOUSEDRAG3_STATUS;
				if (where == BORDER)
					key = KEYC_MOUSEDRAG3_BORDER;
				break;
			}
		}

		/*
		 * Begin a drag by setting the flag to a non-zero value that
		 * corresponds to the mouse button in use.
		 */
		c->tty.mouse_drag_flag = MOUSE_BUTTONS(b) + 1;
		break;
	case WHEEL:
		if (MOUSE_BUTTONS(b) == MOUSE_WHEEL_UP) {
			if (where == PANE)
				key = KEYC_WHEELUP_PANE;
			if (where == STATUS)
				key = KEYC_WHEELUP_STATUS;
			if (where == BORDER)
				key = KEYC_WHEELUP_BORDER;
		} else {
			if (where == PANE)
				key = KEYC_WHEELDOWN_PANE;
			if (where == STATUS)
				key = KEYC_WHEELDOWN_STATUS;
			if (where == BORDER)
				key = KEYC_WHEELDOWN_BORDER;
		}
		break;
	case UP:
		switch (MOUSE_BUTTONS(b)) {
		case 0:
			if (where == PANE)
				key = KEYC_MOUSEUP1_PANE;
			if (where == STATUS)
				key = KEYC_MOUSEUP1_STATUS;
			if (where == BORDER)
				key = KEYC_MOUSEUP1_BORDER;
			break;
		case 1:
			if (where == PANE)
				key = KEYC_MOUSEUP2_PANE;
			if (where == STATUS)
				key = KEYC_MOUSEUP2_STATUS;
			if (where == BORDER)
				key = KEYC_MOUSEUP2_BORDER;
			break;
		case 2:
			if (where == PANE)
				key = KEYC_MOUSEUP3_PANE;
			if (where == STATUS)
				key = KEYC_MOUSEUP3_STATUS;
			if (where == BORDER)
				key = KEYC_MOUSEUP3_BORDER;
			break;
		}
		break;
	case DOWN:
		switch (MOUSE_BUTTONS(b)) {
		case 0:
			if (where == PANE)
				key = KEYC_MOUSEDOWN1_PANE;
			if (where == STATUS)
				key = KEYC_MOUSEDOWN1_STATUS;
			if (where == BORDER)
				key = KEYC_MOUSEDOWN1_BORDER;
			break;
		case 1:
			if (where == PANE)
				key = KEYC_MOUSEDOWN2_PANE;
			if (where == STATUS)
				key = KEYC_MOUSEDOWN2_STATUS;
			if (where == BORDER)
				key = KEYC_MOUSEDOWN2_BORDER;
			break;
		case 2:
			if (where == PANE)
				key = KEYC_MOUSEDOWN3_PANE;
			if (where == STATUS)
				key = KEYC_MOUSEDOWN3_STATUS;
			if (where == BORDER)
				key = KEYC_MOUSEDOWN3_BORDER;
			break;
		}
		break;
	case DOUBLE:
		switch (MOUSE_BUTTONS(b)) {
		case 0:
			if (where == PANE)
				key = KEYC_DOUBLECLICK1_PANE;
			if (where == STATUS)
				key = KEYC_DOUBLECLICK1_STATUS;
			if (where == BORDER)
				key = KEYC_DOUBLECLICK1_BORDER;
			break;
		case 1:
			if (where == PANE)
				key = KEYC_DOUBLECLICK2_PANE;
			if (where == STATUS)
				key = KEYC_DOUBLECLICK2_STATUS;
			if (where == BORDER)
				key = KEYC_DOUBLECLICK2_BORDER;
			break;
		case 2:
			if (where == PANE)
				key = KEYC_DOUBLECLICK3_PANE;
			if (where == STATUS)
				key = KEYC_DOUBLECLICK3_STATUS;
			if (where == BORDER)
				key = KEYC_DOUBLECLICK3_BORDER;
			break;
		}
		break;
	case TRIPLE:
		switch (MOUSE_BUTTONS(b)) {
		case 0:
			if (where == PANE)
				key = KEYC_TRIPLECLICK1_PANE;
			if (where == STATUS)
				key = KEYC_TRIPLECLICK1_STATUS;
			if (where == BORDER)
				key = KEYC_TRIPLECLICK1_BORDER;
			break;
		case 1:
			if (where == PANE)
				key = KEYC_TRIPLECLICK2_PANE;
			if (where == STATUS)
				key = KEYC_TRIPLECLICK2_STATUS;
			if (where == BORDER)
				key = KEYC_TRIPLECLICK2_BORDER;
			break;
		case 2:
			if (where == PANE)
				key = KEYC_TRIPLECLICK3_PANE;
			if (where == STATUS)
				key = KEYC_TRIPLECLICK3_STATUS;
			if (where == BORDER)
				key = KEYC_TRIPLECLICK3_BORDER;
			break;
		}
		break;
	}
	if (key == KEYC_UNKNOWN)
		return (KEYC_UNKNOWN);

	/* Apply modifiers if any. */
	if (b & MOUSE_MASK_META)
		key |= KEYC_ESCAPE;
	if (b & MOUSE_MASK_CTRL)
		key |= KEYC_CTRL;
	if (b & MOUSE_MASK_SHIFT)
		key |= KEYC_SHIFT;

	return (key);
}

/* Is this fast enough to probably be a paste? */
static int
server_client_assume_paste(struct session *s)
{
	struct timeval	tv;
	int		t;

	if ((t = options_get_number(s->options, "assume-paste-time")) == 0)
		return (0);

	timersub(&s->activity_time, &s->last_activity_time, &tv);
	if (tv.tv_sec == 0 && tv.tv_usec < t * 1000) {
		log_debug("session %s pasting (flag %d)", s->name,
		    !!(s->flags & SESSION_PASTING));
		if (s->flags & SESSION_PASTING)
			return (1);
		s->flags |= SESSION_PASTING;
		return (0);
	}
	log_debug("session %s not pasting", s->name);
	s->flags &= ~SESSION_PASTING;
	return (0);
}

/* Handle data key input from client. */
void
server_client_handle_key(struct client *c, key_code key)
{
	struct mouse_event	*m = &c->tty.mouse;
	struct session		*s = c->session;
	struct window		*w;
	struct window_pane	*wp;
	struct timeval		 tv;
	struct key_table	*table, *first;
	struct key_binding	 bd_find, *bd;
	int			 xtimeout;
	struct cmd_find_state	 fs;

	/* Check the client is good to accept input. */
	if (s == NULL || (c->flags & (CLIENT_DEAD|CLIENT_SUSPENDED)) != 0)
		return;
	w = s->curw->window;

	/* Update the activity timer. */
	if (gettimeofday(&c->activity_time, NULL) != 0)
		fatal("gettimeofday failed");
	session_update_activity(s, &c->activity_time);

	/* Number keys jump to pane in identify mode. */
	if (c->flags & CLIENT_IDENTIFY && key >= '0' && key <= '9') {
		if (c->flags & CLIENT_READONLY)
			return;
		window_unzoom(w);
		wp = window_pane_at_index(w, key - '0');
		if (wp != NULL && !window_pane_visible(wp))
			wp = NULL;
		server_client_clear_identify(c, wp);
		return;
	}

	/* Handle status line. */
	if (!(c->flags & CLIENT_READONLY)) {
		status_message_clear(c);
		server_client_clear_identify(c, NULL);
	}
	if (c->prompt_string != NULL) {
		if (c->flags & CLIENT_READONLY)
			return;
		if (status_prompt_key(c, key) == 0)
			return;
	}

	/* Check for mouse keys. */
	m->valid = 0;
	if (key == KEYC_MOUSE) {
		if (c->flags & CLIENT_READONLY)
			return;
		key = server_client_check_mouse(c);
		if (key == KEYC_UNKNOWN)
			return;

		m->valid = 1;
		m->key = key;

		/*
		 * Mouse drag is in progress, so fire the callback (now that
		 * the mouse event is valid).
		 */
		if (key == KEYC_DRAGGING) {
			c->tty.mouse_drag_update(c, m);
			return;
		}
	} else
		m->valid = 0;

	/* Find affected pane. */
	if (!KEYC_IS_MOUSE(key) || cmd_find_from_mouse(&fs, m) != 0)
		cmd_find_from_session(&fs, s);
	wp = fs.wp;

	/* Forward mouse keys if disabled. */
	if (KEYC_IS_MOUSE(key) && !options_get_number(s->options, "mouse"))
		goto forward;

	/* Treat everything as a regular key when pasting is detected. */
	if (!KEYC_IS_MOUSE(key) && server_client_assume_paste(s))
		goto forward;

	/*
	 * Work out the current key table. If the pane is in a mode, use
	 * the mode table instead of the default key table.
	 */
	if (server_client_is_default_key_table(c, c->keytable) &&
	    wp != NULL &&
	    wp->mode != NULL &&
	    wp->mode->key_table != NULL)
		table = key_bindings_get_table(wp->mode->key_table(wp), 1);
	else
		table = c->keytable;
	first = table;

	/*
	 * The prefix always takes precedence and forces a switch to the prefix
	 * table, unless we are already there.
	 */
	if ((key == (key_code)options_get_number(s->options, "prefix") ||
	    key == (key_code)options_get_number(s->options, "prefix2")) &&
	    strcmp(table->name, "prefix") != 0) {
		server_client_set_key_table(c, "prefix");
		server_status_client(c);
		return;
	}

retry:
	/* Log key table. */
	if (wp == NULL)
		log_debug("key table %s (no pane)", table->name);
	else
		log_debug("key table %s (pane %%%u)", table->name, wp->id);
	if (c->flags & CLIENT_REPEAT)
		log_debug("currently repeating");

	/* Try to see if there is a key binding in the current table. */
	bd_find.key = (key & ~KEYC_XTERM);
	bd = RB_FIND(key_bindings, &table->key_bindings, &bd_find);
	if (bd != NULL) {
		/*
		 * Key was matched in this table. If currently repeating but a
		 * non-repeating binding was found, stop repeating and try
		 * again in the root table.
		 */
		if ((c->flags & CLIENT_REPEAT) &&
		    (~bd->flags & KEY_BINDING_REPEAT)) {
			server_client_set_key_table(c, NULL);
			c->flags &= ~CLIENT_REPEAT;
			server_status_client(c);
			table = c->keytable;
			goto retry;
		}
		log_debug("found in key table %s", table->name);

		/*
		 * Take a reference to this table to make sure the key binding
		 * doesn't disappear.
		 */
		table->references++;

		/*
		 * If this is a repeating key, start the timer. Otherwise reset
		 * the client back to the root table.
		 */
		xtimeout = options_get_number(s->options, "repeat-time");
		if (xtimeout != 0 && (bd->flags & KEY_BINDING_REPEAT)) {
			c->flags |= CLIENT_REPEAT;

			tv.tv_sec = xtimeout / 1000;
			tv.tv_usec = (xtimeout % 1000) * 1000L;
			evtimer_del(&c->repeat_timer);
			evtimer_add(&c->repeat_timer, &tv);
		} else {
			c->flags &= ~CLIENT_REPEAT;
			server_client_set_key_table(c, NULL);
		}
		server_status_client(c);

		/* Execute the key binding. */
		key_bindings_dispatch(bd, NULL, c, m, &fs);
		key_bindings_unref_table(table);
		return;
	}

	/*
	 * No match in this table. If not in the root table or if repeating,
	 * switch the client back to the root table and try again.
	 */
	log_debug("not found in key table %s", table->name);
	if (!server_client_is_default_key_table(c, table) ||
	    (c->flags & CLIENT_REPEAT)) {
		server_client_set_key_table(c, NULL);
		c->flags &= ~CLIENT_REPEAT;
		server_status_client(c);
		table = c->keytable;
		goto retry;
	}

	/*
	 * No match in the root table either. If this wasn't the first table
	 * tried, don't pass the key to the pane.
	 */
	if (first != table) {
		server_client_set_key_table(c, NULL);
		server_status_client(c);
		return;
	}

forward:
	if (c->flags & CLIENT_READONLY)
		return;
	if (wp != NULL)
		window_pane_key(wp, c, s, key, m);
}

/* Client functions that need to happen every loop. */
void
server_client_loop(void)
{
	struct client		*c;
	struct window		*w;
	struct window_pane	*wp;
	int			 focus;

	TAILQ_FOREACH(c, &clients, entry) {
		server_client_check_exit(c);
		if (c->session != NULL) {
			server_client_check_redraw(c);
			server_client_reset_state(c);
		}
	}

	/*
	 * Any windows will have been redrawn as part of clients, so clear
	 * their flags now. Also check pane focus and resize.
	 */
	focus = options_get_number(global_options, "focus-events");
	RB_FOREACH(w, windows, &windows) {
		TAILQ_FOREACH(wp, &w->panes, entry) {
			if (wp->fd != -1) {
				if (focus)
					server_client_check_focus(wp);
				server_client_check_resize(wp);
			}
			wp->flags &= ~PANE_REDRAW;
		}
		check_window_name(w);
	}
}

/* Check if we need to force a resize. */
static int
server_client_resize_force(struct window_pane *wp)
{
	struct timeval	tv = { .tv_usec = 100000 };
	struct winsize	ws;

	/*
	 * If we are resizing to the same size as when we entered the loop
	 * (that is, to the same size the application currently thinks it is),
	 * tmux may have gone through several resizes internally and thrown
	 * away parts of the screen. So we need the application to actually
	 * redraw even though its final size has not changed.
	 */

	if (wp->flags & PANE_RESIZEFORCE) {
		wp->flags &= ~PANE_RESIZEFORCE;
		return (0);
	}

	if (wp->sx != wp->osx ||
	    wp->sy != wp->osy ||
	    wp->sx <= 1 ||
	    wp->sy <= 1)
		return (0);

	memset(&ws, 0, sizeof ws);
	ws.ws_col = wp->sx;
	ws.ws_row = wp->sy - 1;
	if (ioctl(wp->fd, TIOCSWINSZ, &ws) == -1)
		fatal("ioctl failed");
	log_debug("%s: %%%u forcing resize", __func__, wp->id);

	evtimer_add(&wp->resize_timer, &tv);
	wp->flags |= PANE_RESIZEFORCE;
	return (1);
}

/* Resize timer event. */
static void
server_client_resize_event(__unused int fd, __unused short events, void *data)
{
	struct window_pane	*wp = data;
	struct winsize		 ws;

	evtimer_del(&wp->resize_timer);

	if (!(wp->flags & PANE_RESIZE))
		return;
	if (server_client_resize_force(wp))
		return;

	memset(&ws, 0, sizeof ws);
	ws.ws_col = wp->sx;
	ws.ws_row = wp->sy;
<<<<<<< HEAD

	if (ioctl(wp->fd, TIOCSWINSZ, &ws) == -1) {
#ifdef __sun
		/*
		 * Some versions of Solaris apparently can return an error when
		 * resizing; don't know why this happens, can't reproduce on
		 * other platforms and ignoring it doesn't seem to cause any
		 * issues.
		 */
		if (errno != EINVAL && errno != ENXIO)
#endif
		fatal("ioctl failed");
	}
=======
	if (ioctl(wp->fd, TIOCSWINSZ, &ws) == -1)
		fatal("ioctl failed");
	log_debug("%s: %%%u resize to %u,%u", __func__, wp->id, wp->sx, wp->sy);
>>>>>>> d60663ea

	wp->flags &= ~PANE_RESIZE;

	wp->osx = wp->sx;
	wp->osy = wp->sy;
}

/* Check if pane should be resized. */
static void
server_client_check_resize(struct window_pane *wp)
{
	struct timeval	 tv = { .tv_usec = 250000 };

	if (!(wp->flags & PANE_RESIZE))
		return;
	log_debug("%s: %%%u resize to %u,%u", __func__, wp->id, wp->sx, wp->sy);

	if (!event_initialized(&wp->resize_timer))
		evtimer_set(&wp->resize_timer, server_client_resize_event, wp);

	/*
	 * The first resize should happen immediately, so if the timer is not
	 * running, do it now.
	 */
	if (!evtimer_pending(&wp->resize_timer, NULL))
		server_client_resize_event(-1, 0, wp);

	/*
	 * If the pane is in the alternate screen, let the timer expire and
	 * resize to give the application a chance to redraw. If not, keep
	 * pushing the timer back.
	 */
	if (wp->saved_grid != NULL && evtimer_pending(&wp->resize_timer, NULL))
		return;
	evtimer_del(&wp->resize_timer);
	evtimer_add(&wp->resize_timer, &tv);
}

/* Check whether pane should be focused. */
static void
server_client_check_focus(struct window_pane *wp)
{
	struct client	*c;
	int		 push;

	/* Do we need to push the focus state? */
	push = wp->flags & PANE_FOCUSPUSH;
	wp->flags &= ~PANE_FOCUSPUSH;

	/* If we don't care about focus, forget it. */
	if (!(wp->base.mode & MODE_FOCUSON))
		return;

	/* If we're not the active pane in our window, we're not focused. */
	if (wp->window->active != wp)
		goto not_focused;

	/* If we're in a mode, we're not focused. */
	if (wp->screen != &wp->base)
		goto not_focused;

	/*
	 * If our window is the current window in any focused clients with an
	 * attached session, we're focused.
	 */
	TAILQ_FOREACH(c, &clients, entry) {
		if (c->session == NULL || !(c->flags & CLIENT_FOCUSED))
			continue;
		if (c->session->flags & SESSION_UNATTACHED)
			continue;

		if (c->session->curw->window == wp->window)
			goto focused;
	}

not_focused:
	if (push || (wp->flags & PANE_FOCUSED))
		bufferevent_write(wp->event, "\033[O", 3);
	wp->flags &= ~PANE_FOCUSED;
	return;

focused:
	if (push || !(wp->flags & PANE_FOCUSED))
		bufferevent_write(wp->event, "\033[I", 3);
	wp->flags |= PANE_FOCUSED;
}

/*
 * Update cursor position and mode settings. The scroll region and attributes
 * are cleared when idle (waiting for an event) as this is the most likely time
 * a user may interrupt tmux, for example with ~^Z in ssh(1). This is a
 * compromise between excessive resets and likelihood of an interrupt.
 *
 * tty_region/tty_reset/tty_update_mode already take care of not resetting
 * things that are already in their default state.
 */
static void
server_client_reset_state(struct client *c)
{
	struct window		*w = c->session->curw->window;
	struct window_pane	*wp = w->active, *loop;
	struct screen		*s = wp->screen;
	struct options		*oo = c->session->options;
	int			 status, mode, o;

	if (c->flags & (CLIENT_CONTROL|CLIENT_SUSPENDED))
		return;

	tty_region_off(&c->tty);
	tty_margin_off(&c->tty);

	status = options_get_number(oo, "status");
	if (!window_pane_visible(wp) || wp->yoff + s->cy >= c->tty.sy - status)
		tty_cursor(&c->tty, 0, 0);
	else {
		o = status && options_get_number(oo, "status-position") == 0;
		tty_cursor(&c->tty, wp->xoff + s->cx, o + wp->yoff + s->cy);
	}

	/*
	 * Set mouse mode if requested. To support dragging, always use button
	 * mode.
	 */
	mode = s->mode;
	if (options_get_number(oo, "mouse")) {
		mode &= ~ALL_MOUSE_MODES;
		TAILQ_FOREACH(loop, &w->panes, entry) {
			if (loop->screen->mode & MODE_MOUSE_ALL)
				mode |= MODE_MOUSE_ALL;
		}
		if (~mode & MODE_MOUSE_ALL)
			mode |= MODE_MOUSE_BUTTON;
	}

	/* Clear bracketed paste mode if at the prompt. */
	if (c->prompt_string != NULL)
		mode &= ~MODE_BRACKETPASTE;

	/* Set the terminal mode and reset attributes. */
	tty_update_mode(&c->tty, mode, s);
	tty_reset(&c->tty);
}

/* Repeat time callback. */
static void
server_client_repeat_timer(__unused int fd, __unused short events, void *data)
{
	struct client	*c = data;

	if (c->flags & CLIENT_REPEAT) {
		server_client_set_key_table(c, NULL);
		c->flags &= ~CLIENT_REPEAT;
		server_status_client(c);
	}
}

/* Double-click callback. */
static void
server_client_click_timer(__unused int fd, __unused short events, void *data)
{
	struct client	*c = data;

	c->flags &= ~(CLIENT_DOUBLECLICK|CLIENT_TRIPLECLICK);
}

/* Check if client should be exited. */
static void
server_client_check_exit(struct client *c)
{
	if (!(c->flags & CLIENT_EXIT))
		return;

	if (EVBUFFER_LENGTH(c->stdin_data) != 0)
		return;
	if (EVBUFFER_LENGTH(c->stdout_data) != 0)
		return;
	if (EVBUFFER_LENGTH(c->stderr_data) != 0)
		return;

	proc_send(c->peer, MSG_EXIT, -1, &c->retval, sizeof c->retval);
	c->flags &= ~CLIENT_EXIT;
}

/* Redraw timer callback. */
static void
server_client_redraw_timer(__unused int fd, __unused short events,
    __unused void* data)
{
	log_debug("redraw timer fired");
}

/* Check for client redraws. */
static void
server_client_check_redraw(struct client *c)
{
	struct session		*s = c->session;
	struct tty		*tty = &c->tty;
	struct window_pane	*wp;
	int			 needed, flags, masked;
	struct timeval		 tv = { .tv_usec = 1000 };
	static struct event	 ev;
	size_t			 left;

	if (c->flags & (CLIENT_CONTROL|CLIENT_SUSPENDED))
		return;

	/*
	 * If there is outstanding data, defer the redraw until it has been
	 * consumed. We can just add a timer to get out of the event loop and
	 * end up back here.
	 */
	needed = 0;
	if (c->flags & CLIENT_REDRAW)
		needed = 1;
	else {
		TAILQ_FOREACH(wp, &c->session->curw->window->panes, entry) {
			if (wp->flags & PANE_REDRAW) {
				needed = 1;
				break;
			}
		}
	}
	if (needed) {
		left = EVBUFFER_LENGTH(tty->out);
		if (left != 0) {
			log_debug("%s: redraw deferred (%zu left)", c->name, left);
			if (evtimer_initialized(&ev) && evtimer_pending(&ev, NULL))
				return;
			log_debug("redraw timer started");
			evtimer_set(&ev, server_client_redraw_timer, NULL);
			evtimer_add(&ev, &tv);

			/*
			 * We may have got here for a single pane redraw, but
			 * force a full redraw next time in case other panes
			 * have been updated.
			 */
			c->flags |= CLIENT_REDRAW;
			return;
		}
		if (evtimer_initialized(&ev))
			evtimer_del(&ev);
		log_debug("%s: redraw needed", c->name);
	}

	if (c->flags & (CLIENT_REDRAW|CLIENT_STATUS)) {
		if (options_get_number(s->options, "set-titles"))
			server_client_set_title(c);
		screen_redraw_update(c); /* will adjust flags */
	}

	flags = tty->flags & (TTY_BLOCK|TTY_FREEZE|TTY_NOCURSOR);
	tty->flags = (tty->flags & ~(TTY_BLOCK|TTY_FREEZE)) | TTY_NOCURSOR;

	if (c->flags & CLIENT_REDRAW) {
		tty_update_mode(tty, tty->mode, NULL);
		screen_redraw_screen(c, 1, 1, 1);
		c->flags &= ~(CLIENT_STATUS|CLIENT_BORDERS);
	} else {
		TAILQ_FOREACH(wp, &c->session->curw->window->panes, entry) {
			if (wp->flags & PANE_REDRAW) {
				tty_update_mode(tty, tty->mode, NULL);
				screen_redraw_pane(c, wp);
			}
		}
	}

	masked = c->flags & (CLIENT_BORDERS|CLIENT_STATUS);
	if (masked != 0)
		tty_update_mode(tty, tty->mode, NULL);
	if (masked == CLIENT_BORDERS)
		screen_redraw_screen(c, 0, 0, 1);
	else if (masked == CLIENT_STATUS)
		screen_redraw_screen(c, 0, 1, 0);
	else if (masked != 0)
		screen_redraw_screen(c, 0, 1, 1);

	tty->flags = (tty->flags & ~(TTY_FREEZE|TTY_NOCURSOR)) | flags;
	tty_update_mode(tty, tty->mode, NULL);

	c->flags &= ~(CLIENT_REDRAW|CLIENT_BORDERS|CLIENT_STATUS|
	    CLIENT_STATUSFORCE);

	if (needed) {
		/*
		 * We would have deferred the redraw unless the output buffer
		 * was empty, so we can record how many bytes the redraw
		 * generated.
		 */
		c->redraw = EVBUFFER_LENGTH(tty->out);
		log_debug("%s: redraw added %zu bytes", c->name, c->redraw);
	}
}

/* Set client title. */
static void
server_client_set_title(struct client *c)
{
	struct session		*s = c->session;
	const char		*template;
	char			*title;
	struct format_tree	*ft;

	template = options_get_string(s->options, "set-titles-string");

	ft = format_create(c, NULL, FORMAT_NONE, 0);
	format_defaults(ft, c, NULL, NULL, NULL);

	title = format_expand_time(ft, template, time(NULL));
	if (c->title == NULL || strcmp(title, c->title) != 0) {
		free(c->title);
		c->title = xstrdup(title);
		tty_set_title(&c->tty, c->title);
	}
	free(title);

	format_free(ft);
}

/* Dispatch message from client. */
static void
server_client_dispatch(struct imsg *imsg, void *arg)
{
	struct client		*c = arg;
	struct msg_stdin_data	 stdindata;
	const char		*data;
	ssize_t			 datalen;
	struct session		*s;

	if (c->flags & CLIENT_DEAD)
		return;

	if (imsg == NULL) {
		server_client_lost(c);
		return;
	}

	data = imsg->data;
	datalen = imsg->hdr.len - IMSG_HEADER_SIZE;

	switch (imsg->hdr.type) {
	case MSG_IDENTIFY_FLAGS:
	case MSG_IDENTIFY_TERM:
	case MSG_IDENTIFY_TTYNAME:
	case MSG_IDENTIFY_CWD:
	case MSG_IDENTIFY_STDIN:
	case MSG_IDENTIFY_ENVIRON:
	case MSG_IDENTIFY_CLIENTPID:
	case MSG_IDENTIFY_DONE:
		server_client_dispatch_identify(c, imsg);
		break;
	case MSG_COMMAND:
		server_client_dispatch_command(c, imsg);
		break;
	case MSG_STDIN:
		if (datalen != sizeof stdindata)
			fatalx("bad MSG_STDIN size");
		memcpy(&stdindata, data, sizeof stdindata);

		if (c->stdin_callback == NULL)
			break;
		if (stdindata.size <= 0)
			c->stdin_closed = 1;
		else {
			evbuffer_add(c->stdin_data, stdindata.data,
			    stdindata.size);
		}
		c->stdin_callback(c, c->stdin_closed,
		    c->stdin_callback_data);
		break;
	case MSG_RESIZE:
		if (datalen != 0)
			fatalx("bad MSG_RESIZE size");

		if (c->flags & CLIENT_CONTROL)
			break;
		tty_resize(&c->tty);
		recalculate_sizes();
		server_redraw_client(c);
		if (c->session != NULL)
			notify_client("client-resized", c);
		break;
	case MSG_EXITING:
		if (datalen != 0)
			fatalx("bad MSG_EXITING size");

		c->session = NULL;
		tty_close(&c->tty);
		proc_send(c->peer, MSG_EXITED, -1, NULL, 0);
		break;
	case MSG_WAKEUP:
	case MSG_UNLOCK:
		if (datalen != 0)
			fatalx("bad MSG_WAKEUP size");

		if (!(c->flags & CLIENT_SUSPENDED))
			break;
		c->flags &= ~CLIENT_SUSPENDED;

		if (c->tty.fd == -1) /* exited in the meantime */
			break;
		s = c->session;

		if (gettimeofday(&c->activity_time, NULL) != 0)
			fatal("gettimeofday failed");

		tty_start_tty(&c->tty);
		server_redraw_client(c);
		recalculate_sizes();

		if (s != NULL)
			session_update_activity(s, &c->activity_time);
		break;
	case MSG_SHELL:
		if (datalen != 0)
			fatalx("bad MSG_SHELL size");

		server_client_dispatch_shell(c);
		break;
	}
}

/* Callback when command is done. */
static enum cmd_retval
server_client_command_done(struct cmdq_item *item, __unused void *data)
{
	struct client	*c = item->client;

	if (~c->flags & CLIENT_ATTACHED)
		c->flags |= CLIENT_EXIT;
	return (CMD_RETURN_NORMAL);
}

/* Show an error message. */
static enum cmd_retval
server_client_command_error(struct cmdq_item *item, void *data)
{
	char	*error = data;

	cmdq_error(item, "%s", error);
	free(error);

	return (CMD_RETURN_NORMAL);
}

/* Handle command message. */
static void
server_client_dispatch_command(struct client *c, struct imsg *imsg)
{
	struct msg_command_data	  data;
	char			 *buf;
	size_t			  len;
	struct cmd_list		 *cmdlist = NULL;
	int			  argc;
	char			**argv, *cause;

	if (imsg->hdr.len - IMSG_HEADER_SIZE < sizeof data)
		fatalx("bad MSG_COMMAND size");
	memcpy(&data, imsg->data, sizeof data);

	buf = (char *)imsg->data + sizeof data;
	len = imsg->hdr.len  - IMSG_HEADER_SIZE - sizeof data;
	if (len > 0 && buf[len - 1] != '\0')
		fatalx("bad MSG_COMMAND string");

	argc = data.argc;
	if (cmd_unpack_argv(buf, len, argc, &argv) != 0) {
		cause = xstrdup("command too long");
		goto error;
	}

	if (argc == 0) {
		argc = 1;
		argv = xcalloc(1, sizeof *argv);
		*argv = xstrdup("new-session");
	}

	if ((cmdlist = cmd_list_parse(argc, argv, NULL, 0, &cause)) == NULL) {
		cmd_free_argv(argc, argv);
		goto error;
	}
	cmd_free_argv(argc, argv);

	cmdq_append(c, cmdq_get_command(cmdlist, NULL, NULL, 0));
	cmdq_append(c, cmdq_get_callback(server_client_command_done, NULL));
	cmd_list_free(cmdlist);
	return;

error:
	cmdq_append(c, cmdq_get_callback(server_client_command_error, cause));

	if (cmdlist != NULL)
		cmd_list_free(cmdlist);

	c->flags |= CLIENT_EXIT;
}

/* Handle identify message. */
static void
server_client_dispatch_identify(struct client *c, struct imsg *imsg)
{
	const char	*data, *home;
	size_t		 datalen;
	int		 flags;
	char		*name;

	if (c->flags & CLIENT_IDENTIFIED)
		fatalx("out-of-order identify message");

	data = imsg->data;
	datalen = imsg->hdr.len - IMSG_HEADER_SIZE;

	switch (imsg->hdr.type)	{
	case MSG_IDENTIFY_FLAGS:
		if (datalen != sizeof flags)
			fatalx("bad MSG_IDENTIFY_FLAGS size");
		memcpy(&flags, data, sizeof flags);
		c->flags |= flags;
		log_debug("client %p IDENTIFY_FLAGS %#x", c, flags);
		break;
	case MSG_IDENTIFY_TERM:
		if (datalen == 0 || data[datalen - 1] != '\0')
			fatalx("bad MSG_IDENTIFY_TERM string");
		c->term = xstrdup(data);
		log_debug("client %p IDENTIFY_TERM %s", c, data);
		break;
	case MSG_IDENTIFY_TTYNAME:
		if (datalen == 0 || data[datalen - 1] != '\0')
			fatalx("bad MSG_IDENTIFY_TTYNAME string");
		c->ttyname = xstrdup(data);
		log_debug("client %p IDENTIFY_TTYNAME %s", c, data);
		break;
	case MSG_IDENTIFY_CWD:
		if (datalen == 0 || data[datalen - 1] != '\0')
			fatalx("bad MSG_IDENTIFY_CWD string");
		if (access(data, X_OK) == 0)
			c->cwd = xstrdup(data);
		else if ((home = find_home()) != NULL)
			c->cwd = xstrdup(home);
		else
			c->cwd = xstrdup("/");
		log_debug("client %p IDENTIFY_CWD %s", c, data);
		break;
	case MSG_IDENTIFY_STDIN:
		if (datalen != 0)
			fatalx("bad MSG_IDENTIFY_STDIN size");
		c->fd = imsg->fd;
		log_debug("client %p IDENTIFY_STDIN %d", c, imsg->fd);
		break;
	case MSG_IDENTIFY_ENVIRON:
		if (datalen == 0 || data[datalen - 1] != '\0')
			fatalx("bad MSG_IDENTIFY_ENVIRON string");
		if (strchr(data, '=') != NULL)
			environ_put(c->environ, data);
		log_debug("client %p IDENTIFY_ENVIRON %s", c, data);
		break;
	case MSG_IDENTIFY_CLIENTPID:
		if (datalen != sizeof c->pid)
			fatalx("bad MSG_IDENTIFY_CLIENTPID size");
		memcpy(&c->pid, data, sizeof c->pid);
		log_debug("client %p IDENTIFY_CLIENTPID %ld", c, (long)c->pid);
		break;
	default:
		break;
	}

	if (imsg->hdr.type != MSG_IDENTIFY_DONE)
		return;
	c->flags |= CLIENT_IDENTIFIED;

	if (*c->ttyname != '\0')
		name = xstrdup(c->ttyname);
	else
		xasprintf(&name, "client-%ld", (long)c->pid);
	c->name = name;
	log_debug("client %p name is %s", c, c->name);

#ifdef __CYGWIN__
	c->fd = open(c->ttyname, O_RDWR|O_NOCTTY);
#endif

	if (c->flags & CLIENT_CONTROL) {
		c->stdin_callback = control_callback;

		evbuffer_free(c->stderr_data);
		c->stderr_data = c->stdout_data;

		if (c->flags & CLIENT_CONTROLCONTROL)
			evbuffer_add_printf(c->stdout_data, "\033P1000p");
		proc_send(c->peer, MSG_STDIN, -1, NULL, 0);

		c->tty.fd = -1;

		close(c->fd);
		c->fd = -1;

		return;
	}

	if (c->fd == -1)
		return;
	if (tty_init(&c->tty, c, c->fd, c->term) != 0) {
		close(c->fd);
		c->fd = -1;
		return;
	}
	if (c->flags & CLIENT_UTF8)
		c->tty.flags |= TTY_UTF8;
	if (c->flags & CLIENT_256COLOURS)
		c->tty.term_flags |= TERM_256COLOURS;

	tty_resize(&c->tty);

	if (!(c->flags & CLIENT_CONTROL))
		c->flags |= CLIENT_TERMINAL;
}

/* Handle shell message. */
static void
server_client_dispatch_shell(struct client *c)
{
	const char	*shell;

	shell = options_get_string(global_s_options, "default-shell");
	if (*shell == '\0' || areshell(shell))
		shell = _PATH_BSHELL;
	proc_send_s(c->peer, MSG_SHELL, shell);

	proc_kill_peer(c->peer);
}

/* Event callback to push more stdout data if any left. */
static void
server_client_stdout_cb(__unused int fd, __unused short events, void *arg)
{
	struct client	*c = arg;

	if (~c->flags & CLIENT_DEAD)
		server_client_push_stdout(c);
	server_client_unref(c);
}

/* Push stdout to client if possible. */
void
server_client_push_stdout(struct client *c)
{
	struct msg_stdout_data data;
	size_t		       sent, left;

	left = EVBUFFER_LENGTH(c->stdout_data);
	while (left != 0) {
		sent = left;
		if (sent > sizeof data.data)
			sent = sizeof data.data;
		memcpy(data.data, EVBUFFER_DATA(c->stdout_data), sent);
		data.size = sent;

		if (proc_send(c->peer, MSG_STDOUT, -1, &data, sizeof data) != 0)
			break;
		evbuffer_drain(c->stdout_data, sent);

		left = EVBUFFER_LENGTH(c->stdout_data);
		log_debug("%s: client %p, sent %zu, left %zu", __func__, c,
		    sent, left);
	}
	if (left != 0) {
		c->references++;
		event_once(-1, EV_TIMEOUT, server_client_stdout_cb, c, NULL);
		log_debug("%s: client %p, queued", __func__, c);
	}
}

/* Event callback to push more stderr data if any left. */
static void
server_client_stderr_cb(__unused int fd, __unused short events, void *arg)
{
	struct client	*c = arg;

	if (~c->flags & CLIENT_DEAD)
		server_client_push_stderr(c);
	server_client_unref(c);
}

/* Push stderr to client if possible. */
void
server_client_push_stderr(struct client *c)
{
	struct msg_stderr_data data;
	size_t		       sent, left;

	if (c->stderr_data == c->stdout_data) {
		server_client_push_stdout(c);
		return;
	}

	left = EVBUFFER_LENGTH(c->stderr_data);
	while (left != 0) {
		sent = left;
		if (sent > sizeof data.data)
			sent = sizeof data.data;
		memcpy(data.data, EVBUFFER_DATA(c->stderr_data), sent);
		data.size = sent;

		if (proc_send(c->peer, MSG_STDERR, -1, &data, sizeof data) != 0)
			break;
		evbuffer_drain(c->stderr_data, sent);

		left = EVBUFFER_LENGTH(c->stderr_data);
		log_debug("%s: client %p, sent %zu, left %zu", __func__, c,
		    sent, left);
	}
	if (left != 0) {
		c->references++;
		event_once(-1, EV_TIMEOUT, server_client_stderr_cb, c, NULL);
		log_debug("%s: client %p, queued", __func__, c);
	}
}

/* Add to client message log. */
void
server_client_add_message(struct client *c, const char *fmt, ...)
{
	struct message_entry	*msg, *msg1;
	char			*s;
	va_list			 ap;
	u_int			 limit;

	va_start(ap, fmt);
	xvasprintf(&s, fmt, ap);
	va_end(ap);

	log_debug("message %s (client %p)", s, c);

	msg = xcalloc(1, sizeof *msg);
	msg->msg_time = time(NULL);
	msg->msg_num = c->message_next++;
	msg->msg = s;
	TAILQ_INSERT_TAIL(&c->message_log, msg, entry);

	limit = options_get_number(global_options, "message-limit");
	TAILQ_FOREACH_SAFE(msg, &c->message_log, entry, msg1) {
		if (msg->msg_num + limit >= c->message_next)
			break;
		free(msg->msg);
		TAILQ_REMOVE(&c->message_log, msg, entry);
		free(msg);
	}
}

/* Get client working directory. */
const char *
server_client_get_cwd(struct client *c)
{
	struct session	*s;

	if (c != NULL && c->session == NULL && c->cwd != NULL)
		return (c->cwd);
	if (c != NULL && (s = c->session) != NULL && s->cwd != NULL)
		return (s->cwd);
	return (".");
}

/* Resolve an absolute path or relative to client working directory. */
char *
server_client_get_path(struct client *c, const char *file)
{
	char	*path, resolved[PATH_MAX];

	if (*file == '/')
		path = xstrdup(file);
	else
		xasprintf(&path, "%s/%s", server_client_get_cwd(c), file);
	if (realpath(path, resolved) == NULL)
		return (path);
	free(path);
	return (xstrdup(resolved));
}<|MERGE_RESOLUTION|>--- conflicted
+++ resolved
@@ -1091,9 +1091,6 @@
 	memset(&ws, 0, sizeof ws);
 	ws.ws_col = wp->sx;
 	ws.ws_row = wp->sy;
-<<<<<<< HEAD
-
-	if (ioctl(wp->fd, TIOCSWINSZ, &ws) == -1) {
 #ifdef __sun
 		/*
 		 * Some versions of Solaris apparently can return an error when
@@ -1105,11 +1102,6 @@
 #endif
 		fatal("ioctl failed");
 	}
-=======
-	if (ioctl(wp->fd, TIOCSWINSZ, &ws) == -1)
-		fatal("ioctl failed");
-	log_debug("%s: %%%u resize to %u,%u", __func__, wp->id, wp->sx, wp->sy);
->>>>>>> d60663ea
 
 	wp->flags &= ~PANE_RESIZE;
 
