--- conflicted
+++ resolved
@@ -2241,15 +2241,11 @@
 	c->name = name;
 	log_debug("client %p name is %s", c, c->name);
 
-<<<<<<< HEAD
 #ifdef __CYGWIN__
 	c->fd = open(c->ttyname, O_RDWR|O_NOCTTY);
 #endif
 
-	 if (c->flags & CLIENT_CONTROL)
-=======
 	if (c->flags & CLIENT_CONTROL)
->>>>>>> b33a3022
 		control_start(c);
 	else if (c->fd != -1) {
 		if (tty_init(&c->tty, c) != 0) {
