--- conflicted
+++ resolved
@@ -61,11 +61,7 @@
 usage(void)
 {
 	fprintf(stderr,
-<<<<<<< HEAD
-	    "usage: %s [-2lquvV] [-c shell-command] [-f file] [-L socket-name]\n"
-=======
-	    "usage: %s [-2Cluv] [-c shell-command] [-f file] [-L socket-name]\n"
->>>>>>> c4e811e5
+	    "usage: %s [-2CluvV] [-c shell-command] [-f file] [-L socket-name]\n"
 	    "            [-S socket-path] [command [flags]]\n",
 	    __progname);
 	exit(1);
