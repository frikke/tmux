--- conflicted
+++ resolved
@@ -354,14 +354,6 @@
 	}
 	free(path);
 
-<<<<<<< HEAD
-#ifdef HAVE_SETPROCTITLE
-	/* Set process title. */
-	setproctitle("%s (%s)", __progname, socket_path);
-#endif
-
-=======
->>>>>>> 44657bf9
 	/* Pass control to the client. */
 	exit(client_main(osdep_event_init(), argc, argv, flags));
 }